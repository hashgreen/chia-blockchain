--- conflicted
+++ resolved
@@ -39,10 +39,6 @@
     "miniupnpc==2.2.2",  # Allows users to open ports on their router
 ]
 
-# TODO: unpin mypy and types-click after mypy's next release.  types-click >=0.1.13
-#       depends on changes made to typeshed after the version used in the most recent
-#       release of mypy, 0.910.
-#       https://github.com/python/typeshed/commit/7a9a107a63c5f4b938563ed6f8d934dc4b1de2c3
 dev_dependencies = [
     "pre-commit",
     "pytest",
@@ -50,16 +46,12 @@
     "pytest-monitor; sys_platform == 'linux'",
     "pytest-xdist",
     "flake8",
-    "mypy==0.910",
+    "mypy",
     "black",
     "aiohttp_cors",  # For blackd
     "ipython",  # For asyncio debugging
     "types-aiofiles",
-<<<<<<< HEAD
-    "types-click==0.1.12",
-=======
     "types-click~=7.1",
->>>>>>> 7cc17285
     "types-cryptography",
     "types-pkg_resources",
     "types-pyyaml",
