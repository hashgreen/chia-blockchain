--- conflicted
+++ resolved
@@ -28,8 +28,7 @@
             cursor = await self.db.execute("ROLLBACK")
             await cursor.close()
 
-<<<<<<< HEAD
-    async def commit_transaction(self):
+    async def commit_transaction(self) -> None:
         await self.db.commit()
 
     @contextlib.asynccontextmanager
@@ -50,8 +49,4 @@
                 await self.rollback_transaction()
                 raise
             else:
-                await self.commit_transaction()
-=======
-    async def commit_transaction(self) -> None:
-        await self.db.commit()
->>>>>>> 7fb26a7a
+                await self.commit_transaction()