--- conflicted
+++ resolved
@@ -78,9 +78,7 @@
 
 
 def create_pool_member_innerpuz(pool_puzhash: bytes, owner_pubkey: bytes) -> Program:
-    return POOL_MEMBER_MOD.curry(
-        pool_puzhash, POOL_ESCAPING_INNER_HASH, P2_SINGLETON_HASH, owner_pubkey
-    )
+    return POOL_MEMBER_MOD.curry(pool_puzhash, POOL_ESCAPING_INNER_HASH, P2_SINGLETON_HASH, owner_pubkey)
 
 
 def create_fullpuz(innerpuz: Program, genesis_puzhash: bytes) -> Program:
@@ -135,19 +133,13 @@
     # Note: The Pool MUST check the reveal of the new singleton
     # to confirm that the escape puzhash is what they expect
     # def create_pool_member_innerpuz(pool_puzhash: bytes, relative_lock_height: uint32, pubkey: bytes) -> Program:
-<<<<<<< HEAD
-    genesis_id: bytes32 = launcher_coin.name()
-    inner_puzzle: Program = create_pool_member_innerpuz(pool_puzhash, relative_lock_height, owner_pubkey)
-    full_puzzle: SerializedProgram = SerializedProgram.from_bytes(bytes(create_fullpuz(inner_puzzle, genesis_id)))
-=======
     launcher_id = launcher_coin.name()
     committed_innerpuzzle: Program = create_pool_member_innerpuz(pool_puzhash, owner_pubkey)
     # full_puzzle: Program = create_fullpuz(inner_puzzle, genesis_id)
 
     full_puzzle = singleton_puzzle(launcher_id, LAUNCHER_PUZZLE_HASH, committed_innerpuzzle)
     singleton_amount = 3
-    #singleton_coin = Coin(launcher_id, singleton_full.get_tree_hash(), singleton_amount)
->>>>>>> dfe8727a
+    # singleton_coin = Coin(launcher_id, singleton_full.get_tree_hash(), singleton_amount)
 
     # inner_solution is:
     # ((singleton_id is_eve)
@@ -172,54 +164,17 @@
         )
     )
 
-<<<<<<< HEAD
-    return generate_eve_spend(eve_coin, full_puzzle, private_key, full_solution)
-=======
     # Sanity check puzzles
     # inner_ret = committed_innerpuzzle.run(inner_solution)
     # full_ret = full_puzzle.run_with_cost(1e18, full_solution)
 
-    return generate_eve_spend(
-        origin_coin, launcher_coin, full_puzzle, committed_innerpuzzle, private_key
-        # origin_coin, eve_coin, full_puzzle, committed_innerpuzzle
-        # origin_coin, eve_coin, full_puzzle, committed_innerpuzzle, private_key, owner_pubkey, our_puzzle_hash, full_solution
-    )
->>>>>>> dfe8727a
+    return generate_eve_spend(origin_coin, launcher_coin, full_puzzle, committed_innerpuzzle, private_key)
 
 
 ######################################
 
 # TODO: Move these to a common singleton file.
 
-
-<<<<<<< HEAD
-def generate_eve_spend(
-=======
-def generate_eve_spend_old(
-    origin_coin: Coin,
->>>>>>> dfe8727a
-    eve_coin: Coin,
-    full_puzzle: SerializedProgram,
-    private_key: G2Element,
-    full_solution: SerializedProgram,
-) -> SpendBundle:
-<<<<<<< HEAD
-    list_of_solutions = [CoinSolution(eve_coin, full_puzzle, full_solution)]
-
-=======
-    assert origin_coin is not None
-
-    list_of_solutions = [CoinSolution(origin_coin, full_puzzle, full_solution)]
-    # list_of_solutions = [CoinSolution(eve_coin, full_puzzle, full_solution)]
->>>>>>> dfe8727a
-    # sign for AGG_SIG_ME
-    message: bytes = (
-        Program.to([eve_coin.amount, eve_coin.puzzle_hash]).get_tree_hash()
-        + eve_coin.name()
-        + DEFAULT_CONSTANTS.AGG_SIG_ME_ADDITIONAL_DATA
-    )
-
-    return SpendBundle(list_of_solutions, AugSchemeMPL.sign(private_key, message))
 
 def generate_eve_spend(origin_coin: Coin, coin: Coin, full_puzzle: Program, innerpuz: Program, private_key):
     assert origin_coin is not None
@@ -241,11 +196,8 @@
         + DEFAULT_CONSTANTS.AGG_SIG_ME_ADDITIONAL_DATA
     )
 
-    signature = AugSchemeMPL.sign(private_key, message)
-    sigs = [signature]
-    aggsig = AugSchemeMPL.aggregate(sigs)
-    spend_bundle = SpendBundle(list_of_solutions, aggsig)
-    return spend_bundle
+    return SpendBundle(list_of_solutions, AugSchemeMPL.sign(private_key, message))
+
 
 def get_pubkey_from_member_innerpuz(innerpuz: Program) -> G1Element:
     args = uncurry_pool_member_innerpuz(innerpuz)
