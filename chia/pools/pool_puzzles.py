from typing import Optional, Tuple, List
from blspy import G1Element

from chia.clvm.singleton import SINGLETON_LAUNCHER
from chia.consensus.block_rewards import calculate_pool_reward
from chia.consensus.coinbase import pool_parent_id
from chia.pools.pool_wallet_info import PoolState, LEAVING_POOL, PoolWalletInfo

from chia.types.blockchain_format.coin import Coin
from chia.types.blockchain_format.program import Program, SerializedProgram

from chia.types.blockchain_format.sized_bytes import bytes32
from chia.types.coin_solution import CoinSolution
from chia.wallet.puzzles.load_clvm import load_clvm

from chia.util.ints import uint32, uint64

# "Full" is the outer singleton, with the inner puzzle filled in
SINGLETON_MOD = load_clvm("singleton_top_layer.clvm")
POOL_WAITINGROOM_MOD = load_clvm("pool_waitingroom_innerpuz.clvm")
POOL_MEMBER_MOD = load_clvm("pool_member_innerpuz.clvm")
P2_SINGLETON_MOD = load_clvm("p2_singleton.clvm")
POOL_OUTER_MOD = SINGLETON_MOD
# SINGLETON_LAUNCHER = load_clvm("singleton_launcher.clvm")

POOL_MEMBER_HASH = POOL_MEMBER_MOD.get_tree_hash()
P2_SINGLETON_HASH = P2_SINGLETON_MOD.get_tree_hash()
POOL_OUTER_MOD_HASH = POOL_OUTER_MOD.get_tree_hash()
SINGLETON_LAUNCHER_HASH = SINGLETON_LAUNCHER.get_tree_hash()
SINGLETON_MOD_HASH = POOL_OUTER_MOD_HASH

SINGLETON_MOD_HASH_HASH = Program.to(SINGLETON_MOD_HASH).get_tree_hash()

<<<<<<< HEAD
# same challenge for every P2_SINGLETON puzzle
=======

>>>>>>> 216706c2


def create_escaping_inner_puzzle(
    target_puzzle_hash: bytes32, relative_lock_height: uint32, owner_pubkey: G1Element
) -> Program:
    return POOL_WAITINGROOM_MOD.curry(target_puzzle_hash, relative_lock_height, bytes(owner_pubkey), P2_SINGLETON_HASH)


def create_pooling_inner_puzzle(
<<<<<<< HEAD
    target_puzzle_hash: bytes, pool_escaping_inner_hash: bytes32, owner_pubkey: G1Element, genesis_challenge: bytes32
=======
    genesis_challenge: bytes32, target_puzzle_hash: bytes, pool_waitingroom_inner_hash: bytes32, owner_pubkey: G1Element
>>>>>>> 216706c2
) -> Program:
    pool_reward_prefix = bytes32(genesis_challenge[:16] + b"\x00" * 16)
    # TARGET_PUZZLE_HASH P2_SINGLETON_PUZHASH OWNER_PUBKEY POOL_REWARD_PREFIX ESCAPE_MODE_PUZHASH
    return POOL_MEMBER_MOD.curry(
<<<<<<< HEAD
        target_puzzle_hash,
        P2_SINGLETON_HASH,
        bytes(owner_pubkey),
        genesis_challenge[:16] + bytes([0] * 16),
        pool_escaping_inner_hash,
=======
        target_puzzle_hash, P2_SINGLETON_HASH, bytes(owner_pubkey), pool_reward_prefix, pool_waitingroom_inner_hash
>>>>>>> 216706c2
    )


def create_full_puzzle(inner_puzzle: Program, launcher_id: bytes32) -> Program:
    return POOL_OUTER_MOD.curry(POOL_OUTER_MOD_HASH, launcher_id, SINGLETON_LAUNCHER_HASH, inner_puzzle)


def create_p2_singleton_puzzle(singleton_mod_hash: bytes, launcher_id: bytes32) -> Program:
    # TODO: Test these hash conversions
    return P2_SINGLETON_MOD.curry(POOL_OUTER_MOD_HASH, Program.to(singleton_mod_hash).get_tree_hash(), launcher_id)


def launcher_id_to_p2_puzzle_hash(launcher_id: bytes32) -> bytes32:
    return create_p2_singleton_puzzle(SINGLETON_MOD_HASH, launcher_id).get_tree_hash()


######################################


def uncurry_singleton_inner_puzzle(puzzle: Program):
    r = puzzle.uncurry()
    if r is None:
        return False
    inner_f, args = r
    return inner_f


# Verify that a puzzle is a Pool Wallet Singleton
def is_pool_singleton_inner_puzzle(puzzle: Program) -> bool:
    inner_f = uncurry_singleton_inner_puzzle(puzzle)
    return inner_f in [POOL_WAITINGROOM_MOD, POOL_MEMBER_MOD]


def is_pool_waitingroom_inner_puzzle(puzzle: Program) -> bool:
    inner_f = uncurry_singleton_inner_puzzle(puzzle)
    return inner_f in [POOL_WAITINGROOM_MOD]


def is_pool_member_inner_puzzle(puzzle: Program) -> bool:
    inner_f = uncurry_singleton_inner_puzzle(puzzle)
    return inner_f in [POOL_MEMBER_MOD]


<<<<<<< HEAD
def create_member_spend(
    last_coin_solution: CoinSolution, pool_info: PoolWalletInfo, genesis_challenge: bytes32
) -> Tuple[CoinSolution, Program, Program]:
    #    -> Tuple[CoinSolution, bytes32]:
    return create_escape_spend(last_coin_solution, pool_info, genesis_challenge)


def create_escape_spend(
    last_coin_solution: CoinSolution, pool_info: PoolWalletInfo, genesis_challenge: bytes32
) -> Tuple[CoinSolution, Program, Program]:
    #    -> Tuple[CoinSolution, bytes32]:
    inner_puzzle: Program = pool_state_to_inner_puzzle(pool_info.current, genesis_challenge)
=======
# This spend will use the escape-type spend path for whichever state you are currently if in
# If you are currently an escaping innerpuzzle, then it will look at your target_state to determine the next innerpuzzlehash to go to
def create_travel_spend(genesis_challenge: bytes32, last_coin_solution: CoinSolution, launcher_coin: Coin, current: PoolState, target: PoolState) -> Tuple[CoinSolution, Program, Program]:
    #    -> Tuple[CoinSolution, bytes32]:
    pool_reward_prefix = bytes32(genesis_challenge[:16] + b"\x00" * 16)
    inner_puzzle: Program = pool_state_to_inner_puzzle(pool_reward_prefix, current)
>>>>>>> 216706c2
    if is_pool_member_inner_puzzle(inner_puzzle):
        # inner sol is (spend_type, pool_reward_amount, pool_reward_height, extra_data)
        inner_sol: Program = Program.to([1, 0, 0, bytes(current)])
    elif is_pool_waitingroom_inner_puzzle(inner_puzzle):
        # inner sol is (spend_type, destination_puzhash, pool_reward_amount, pool_reward_height, extra_data)
<<<<<<< HEAD
        destination_inner: Program = pool_state_to_inner_puzzle(pool_info.target, genesis_challenge)
        inner_sol: Program = Program.to([1, destination_inner.get_tree_hash(), 0, 0, bytes(pool_info.target)])
=======
        destination_inner: Program = pool_state_to_inner_puzzle(pool_reward_prefix, target)
        inner_sol: Program = Program.to([1, destination_inner.get_tree_hash(), 0, 0, bytes(target)])
>>>>>>> 216706c2
    else:
        raise ValueError
    # full sol = (parent_info, my_amount, inner_solution)
    coin: Coin = get_most_recent_singleton_coin_from_coin_solution(last_coin_solution)
    if coin.parent_coin_info == launcher_coin.name():
        parent_info = Program.to([launcher_coin.parent_coin_info, launcher_coin.amount])
    else:
        p = Program.from_bytes(bytes(last_coin_solution.puzzle_reveal))
        parent_info: Program = Program.to(
            [
                last_coin_solution.coin.name(),
                get_inner_puzzle_from_puzzle(p).get_tree_hash(),
                last_coin_solution.coin.amount,
            ]
        ).get_tree_hash()
    full_solution: Program = Program.to([parent_info, last_coin_solution.coin.amount, inner_sol])
    full_puzzle: Program = create_full_puzzle(inner_puzzle, launcher_coin.name())

    return (
        CoinSolution(coin, SerializedProgram.from_program(full_puzzle), SerializedProgram.from_program(full_solution)),
        full_puzzle,
        inner_puzzle,
    )


def create_absorb_spend(
<<<<<<< HEAD
    last_coin_solution: CoinSolution, pool_info: PoolWalletInfo, height: uint32, genesis_challenge: bytes32
) -> List[CoinSolution]:
    inner_puzzle: Program = pool_state_to_inner_puzzle(pool_info.current, genesis_challenge)
=======
    genesis_challenge: bytes32, last_coin_solution: CoinSolution, pool_info: PoolWalletInfo, height: uint32
) -> List[CoinSolution]:
    pool_reward_prefix = bytes32(genesis_challenge[:16] + b"\x00" * 16)
    inner_puzzle: Program = pool_state_to_inner_puzzle(pool_reward_prefix, pool_info.current)
>>>>>>> 216706c2
    reward_amount: uint64 = calculate_pool_reward(height)
    if is_pool_member_inner_puzzle(inner_puzzle):
        # inner sol is (spend_type, pool_reward_amount, pool_reward_height, extra_data)
        inner_sol: Program = Program.to([0, reward_amount, height, 0])
    elif is_pool_waitingroom_inner_puzzle(inner_puzzle):
        # inner sol is (spend_type, destination_puzhash, pool_reward_amount, pool_reward_height, extra_data)
        inner_sol: Program = Program.to([0, 0, reward_amount, height, 0])
    else:
        raise ValueError
    # full sol = (parent_info, my_amount, inner_solution)
    coin: Coin = get_most_recent_singleton_coin_from_coin_solution(last_coin_solution)
    if coin.parent_coin_info == pool_info.launcher_coin.name():
        parent_info = Program.to([pool_info.launcher_coin.parent_coin_info, pool_info.launcher_coin.amount])
    else:
        p = Program.from_bytes(bytes(last_coin_solution.puzzle_reveal))
        parent_info: Program = Program.to(
            [
                last_coin_solution.coin.name(),
                get_inner_puzzle_from_puzzle(p).get_tree_hash(),
                last_coin_solution.coin.amount,
            ]
        )
    full_solution: SerializedProgram = SerializedProgram.from_program(
        Program.to([parent_info, last_coin_solution.coin.amount, inner_sol])
    )
    full_puzzle: SerializedProgram = SerializedProgram.from_program(
        create_full_puzzle(inner_puzzle, pool_info.launcher_coin.name())
    )

    reward_parent: bytes32 = pool_parent_id(height, genesis_challenge)
    p2_singleton_puzzle: SerializedProgram = SerializedProgram.from_program(
        create_p2_singleton_puzzle(SINGLETON_MOD_HASH, pool_info.launcher_coin.name())
    )
    reward_coin: Coin = Coin(reward_parent, p2_singleton_puzzle.get_tree_hash(), reward_amount)
    p2_singleton_solution: SerializedProgram = SerializedProgram.from_program(
        Program.to([inner_puzzle.get_tree_hash(), reward_coin.name()])
    )
    assert p2_singleton_puzzle.get_tree_hash() == reward_coin.puzzle_hash
    # assert full_puzzle.get_tree_hash() == coin.puzzle_hash

    coin_solutions = [
        CoinSolution(coin, full_puzzle, full_solution),
        CoinSolution(reward_coin, p2_singleton_puzzle, p2_singleton_solution),
    ]
    return coin_solutions


def get_most_recent_singleton_coin_from_coin_solution(coin_sol: CoinSolution) -> Optional[Coin]:
    additions: List[Coin] = coin_sol.additions()
    for coin in additions:
        if coin.amount % 2 == 1:
            return coin
    return None


def get_pubkey_from_member_inner_puzzle(inner_puzzle: Program) -> G1Element:
    args = uncurry_pool_member_inner_puzzle(inner_puzzle)
    if args is not None:
        inner_f, target_puzzle_hash, p2_singleton_hash, pubkey_program, pool_reward_prefix, escape_puzzlehash = args
        # pool_puzzle_hash, relative_lock_height, pubkey_program = args
        # pubkey_program = args[0]
    else:
        raise ValueError("Unable to extract pubkey")
    pubkey = G1Element.from_bytes(pubkey_program.as_atom())
    return pubkey


def uncurry_pool_member_inner_puzzle(inner_puzzle: Program):  # -> Optional[Tuple[Program, Program, Program]]:
    """
    Take a puzzle and return `None` if it's not a "pool member" inner puzzle, or
    a triple of `mod_hash, relative_lock_height, pubkey` if it is.
    """
    if not is_pool_member_inner_puzzle(inner_puzzle):
        return None
    r = inner_puzzle.uncurry()
    if r is None:
        return r
    inner_f, args = r

    # TARGET_PUZZLE_HASH P2_SINGLETON_PUZZLEHASH OWNER_PUBKEY POOL_REWARD_PREFIX ESCAPE_MODE_PUZZLEHASH
    target_puzzle_hash, p2_singleton_hash, owner_pubkey, pool_reward_prefix, escape_puzzlehash = list(args.as_iter())
    assert p2_singleton_hash == P2_SINGLETON_HASH

    # return target_puzzle_hash, owner_pubkey
    return inner_f, target_puzzle_hash, p2_singleton_hash, owner_pubkey, pool_reward_prefix, escape_puzzlehash


def uncurry_pool_waitingroom_inner_puzzle(inner_puzzle: Program):  # -> Optional[Tuple[Program, Program, Program]]:
    """
    Take a puzzle and return `None` if it's not a "pool member" inner puzzle, or
    a triple of `mod_hash, relative_lock_height, pubkey` if it is.
    """
    if not is_pool_member_inner_puzzle(inner_puzzle):
        return None
    r = inner_puzzle.uncurry()
    if r is None:
        return r
    inner_f, args = r

    # TARGET_PUZHASH RELATIVE_LOCK_HEIGHT OWNER_PUBKEY P2_SINGLETON_PUZHASH
    target_puzzle_hash, relative_lock_height, owner_pubkey, p2_singleton_hash = list(args.as_iter())
    assert p2_singleton_hash == P2_SINGLETON_HASH

    return target_puzzle_hash, relative_lock_height, owner_pubkey, p2_singleton_hash


def get_inner_puzzle_from_puzzle(full_puzzle: Program) -> Optional[Program]:
    p = Program.from_bytes(bytes(full_puzzle))
    r = p.uncurry()
    print(f"get_inner_puzzle_from_puzzle {full_puzzle}|{p}|{r}")
    if r is None:
        return None
    inner_f, args = r
    # breakpoint()
    if not is_pool_singleton_inner_puzzle(inner_f):
        return None
    mod_hash, genesis_id, inner_puzzle = list(args.as_iter())
    return inner_puzzle


def solution_to_extra_data(full_spend: CoinSolution) -> Optional[PoolState]:
    full_solution_ser: SerializedProgram = full_spend.solution
    full_solution: Program = Program.from_bytes(bytes(full_solution_ser))

    if full_spend.coin.puzzle_hash == SINGLETON_LAUNCHER_HASH:
        # Launcher spend
        extra_data = full_solution.rest().rest().first().as_atom()
        return PoolState.from_bytes(extra_data)

    # Not launcher spend
    inner_solution: Program = full_solution.rest().rest().first()
    inner_spend_type: int = inner_solution.first().as_int()

    if inner_spend_type == 0:
        # Absorb
        return None

    # Spend which is not absorb, and is not the launcher
    num_args = len(inner_solution.as_atom_list())
    assert num_args == 4 or num_args == 5

    if num_args == 4:
        # pool member
        extra_data = inner_solution.rest().rest().rest().first().as_atom()
    else:
        # pool escaping
        extra_data = inner_solution.rest().rest().rest().rest().first().as_atom()
    return PoolState.from_bytes(extra_data)


<<<<<<< HEAD
def pool_state_to_inner_puzzle(pool_state: PoolState, genesis_challenge: bytes32) -> Program:
=======
def pool_state_to_inner_puzzle(genesis_challenge: bytes32, pool_state: PoolState) -> Program:
    pool_reward_prefix = bytes32(genesis_challenge[:16] + b"\x00" * 16)
>>>>>>> 216706c2
    escaping_inner_puzzle: Program = create_escaping_inner_puzzle(
        pool_state.target_puzzle_hash, pool_state.relative_lock_height, pool_state.owner_pubkey
    )
    if pool_state.state == LEAVING_POOL:
        return escaping_inner_puzzle
    else:
        return create_pooling_inner_puzzle(
<<<<<<< HEAD
            pool_state.target_puzzle_hash,
            escaping_inner_puzzle.get_tree_hash(),
            pool_state.owner_pubkey,
            genesis_challenge,
=======
            pool_reward_prefix,
            pool_state.target_puzzle_hash, escaping_inner_puzzle.get_tree_hash(), pool_state.owner_pubkey
>>>>>>> 216706c2
        )<|MERGE_RESOLUTION|>--- conflicted
+++ resolved
@@ -1,10 +1,10 @@
-from typing import Optional, Tuple, List
+from typing import Tuple, List, Optional
 from blspy import G1Element
 
 from chia.clvm.singleton import SINGLETON_LAUNCHER
 from chia.consensus.block_rewards import calculate_pool_reward
 from chia.consensus.coinbase import pool_parent_id
-from chia.pools.pool_wallet_info import PoolState, LEAVING_POOL, PoolWalletInfo
+from chia.pools.pool_wallet_info import PoolState, PoolWalletInfo, LEAVING_POOL
 
 from chia.types.blockchain_format.coin import Coin
 from chia.types.blockchain_format.program import Program, SerializedProgram
@@ -21,7 +21,6 @@
 POOL_MEMBER_MOD = load_clvm("pool_member_innerpuz.clvm")
 P2_SINGLETON_MOD = load_clvm("p2_singleton.clvm")
 POOL_OUTER_MOD = SINGLETON_MOD
-# SINGLETON_LAUNCHER = load_clvm("singleton_launcher.clvm")
 
 POOL_MEMBER_HASH = POOL_MEMBER_MOD.get_tree_hash()
 P2_SINGLETON_HASH = P2_SINGLETON_MOD.get_tree_hash()
@@ -31,12 +30,6 @@
 
 SINGLETON_MOD_HASH_HASH = Program.to(SINGLETON_MOD_HASH).get_tree_hash()
 
-<<<<<<< HEAD
-# same challenge for every P2_SINGLETON puzzle
-=======
-
->>>>>>> 216706c2
-
 
 def create_escaping_inner_puzzle(
     target_puzzle_hash: bytes32, relative_lock_height: uint32, owner_pubkey: G1Element
@@ -45,24 +38,15 @@
 
 
 def create_pooling_inner_puzzle(
-<<<<<<< HEAD
-    target_puzzle_hash: bytes, pool_escaping_inner_hash: bytes32, owner_pubkey: G1Element, genesis_challenge: bytes32
-=======
-    genesis_challenge: bytes32, target_puzzle_hash: bytes, pool_waitingroom_inner_hash: bytes32, owner_pubkey: G1Element
->>>>>>> 216706c2
+    target_puzzle_hash: bytes,
+    pool_waiting_room_inner_hash: bytes32,
+    owner_pubkey: G1Element,
+    genesis_challenge: bytes32,
 ) -> Program:
     pool_reward_prefix = bytes32(genesis_challenge[:16] + b"\x00" * 16)
     # TARGET_PUZZLE_HASH P2_SINGLETON_PUZHASH OWNER_PUBKEY POOL_REWARD_PREFIX ESCAPE_MODE_PUZHASH
     return POOL_MEMBER_MOD.curry(
-<<<<<<< HEAD
-        target_puzzle_hash,
-        P2_SINGLETON_HASH,
-        bytes(owner_pubkey),
-        genesis_challenge[:16] + bytes([0] * 16),
-        pool_escaping_inner_hash,
-=======
-        target_puzzle_hash, P2_SINGLETON_HASH, bytes(owner_pubkey), pool_reward_prefix, pool_waitingroom_inner_hash
->>>>>>> 216706c2
+        target_puzzle_hash, P2_SINGLETON_HASH, bytes(owner_pubkey), pool_reward_prefix, pool_waiting_room_inner_hash
     )
 
 
@@ -106,39 +90,26 @@
     return inner_f in [POOL_MEMBER_MOD]
 
 
-<<<<<<< HEAD
-def create_member_spend(
-    last_coin_solution: CoinSolution, pool_info: PoolWalletInfo, genesis_challenge: bytes32
+# This spend will use the escape-type spend path for whichever state you are currently if in
+# If you are currently an escaping innerpuzzle, then it will look at your target_state to determine the next
+# innerpuzzlehash to go to
+def create_travel_spend(
+    last_coin_solution: CoinSolution,
+    launcher_coin: Coin,
+    current: PoolState,
+    target: PoolState,
+    genesis_challenge: bytes32,
 ) -> Tuple[CoinSolution, Program, Program]:
-    #    -> Tuple[CoinSolution, bytes32]:
-    return create_escape_spend(last_coin_solution, pool_info, genesis_challenge)
-
-
-def create_escape_spend(
-    last_coin_solution: CoinSolution, pool_info: PoolWalletInfo, genesis_challenge: bytes32
-) -> Tuple[CoinSolution, Program, Program]:
-    #    -> Tuple[CoinSolution, bytes32]:
-    inner_puzzle: Program = pool_state_to_inner_puzzle(pool_info.current, genesis_challenge)
-=======
-# This spend will use the escape-type spend path for whichever state you are currently if in
-# If you are currently an escaping innerpuzzle, then it will look at your target_state to determine the next innerpuzzlehash to go to
-def create_travel_spend(genesis_challenge: bytes32, last_coin_solution: CoinSolution, launcher_coin: Coin, current: PoolState, target: PoolState) -> Tuple[CoinSolution, Program, Program]:
     #    -> Tuple[CoinSolution, bytes32]:
     pool_reward_prefix = bytes32(genesis_challenge[:16] + b"\x00" * 16)
     inner_puzzle: Program = pool_state_to_inner_puzzle(pool_reward_prefix, current)
->>>>>>> 216706c2
     if is_pool_member_inner_puzzle(inner_puzzle):
         # inner sol is (spend_type, pool_reward_amount, pool_reward_height, extra_data)
         inner_sol: Program = Program.to([1, 0, 0, bytes(current)])
     elif is_pool_waitingroom_inner_puzzle(inner_puzzle):
         # inner sol is (spend_type, destination_puzhash, pool_reward_amount, pool_reward_height, extra_data)
-<<<<<<< HEAD
-        destination_inner: Program = pool_state_to_inner_puzzle(pool_info.target, genesis_challenge)
-        inner_sol: Program = Program.to([1, destination_inner.get_tree_hash(), 0, 0, bytes(pool_info.target)])
-=======
         destination_inner: Program = pool_state_to_inner_puzzle(pool_reward_prefix, target)
         inner_sol: Program = Program.to([1, destination_inner.get_tree_hash(), 0, 0, bytes(target)])
->>>>>>> 216706c2
     else:
         raise ValueError
     # full sol = (parent_info, my_amount, inner_solution)
@@ -165,16 +136,9 @@
 
 
 def create_absorb_spend(
-<<<<<<< HEAD
     last_coin_solution: CoinSolution, pool_info: PoolWalletInfo, height: uint32, genesis_challenge: bytes32
 ) -> List[CoinSolution]:
     inner_puzzle: Program = pool_state_to_inner_puzzle(pool_info.current, genesis_challenge)
-=======
-    genesis_challenge: bytes32, last_coin_solution: CoinSolution, pool_info: PoolWalletInfo, height: uint32
-) -> List[CoinSolution]:
-    pool_reward_prefix = bytes32(genesis_challenge[:16] + b"\x00" * 16)
-    inner_puzzle: Program = pool_state_to_inner_puzzle(pool_reward_prefix, pool_info.current)
->>>>>>> 216706c2
     reward_amount: uint64 = calculate_pool_reward(height)
     if is_pool_member_inner_puzzle(inner_puzzle):
         # inner sol is (spend_type, pool_reward_amount, pool_reward_height, extra_data)
@@ -213,7 +177,7 @@
         Program.to([inner_puzzle.get_tree_hash(), reward_coin.name()])
     )
     assert p2_singleton_puzzle.get_tree_hash() == reward_coin.puzzle_hash
-    # assert full_puzzle.get_tree_hash() == coin.puzzle_hash
+    assert full_puzzle.get_tree_hash() == coin.puzzle_hash
 
     coin_solutions = [
         CoinSolution(coin, full_puzzle, full_solution),
@@ -325,12 +289,7 @@
     return PoolState.from_bytes(extra_data)
 
 
-<<<<<<< HEAD
 def pool_state_to_inner_puzzle(pool_state: PoolState, genesis_challenge: bytes32) -> Program:
-=======
-def pool_state_to_inner_puzzle(genesis_challenge: bytes32, pool_state: PoolState) -> Program:
-    pool_reward_prefix = bytes32(genesis_challenge[:16] + b"\x00" * 16)
->>>>>>> 216706c2
     escaping_inner_puzzle: Program = create_escaping_inner_puzzle(
         pool_state.target_puzzle_hash, pool_state.relative_lock_height, pool_state.owner_pubkey
     )
@@ -338,13 +297,8 @@
         return escaping_inner_puzzle
     else:
         return create_pooling_inner_puzzle(
-<<<<<<< HEAD
             pool_state.target_puzzle_hash,
             escaping_inner_puzzle.get_tree_hash(),
             pool_state.owner_pubkey,
             genesis_challenge,
-=======
-            pool_reward_prefix,
-            pool_state.target_puzzle_hash, escaping_inner_puzzle.get_tree_hash(), pool_state.owner_pubkey
->>>>>>> 216706c2
         )