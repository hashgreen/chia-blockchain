--- conflicted
+++ resolved
@@ -1178,12 +1178,9 @@
             and request["coin_announcements"] is not None
             and len(request["coin_announcements"]) > 0
         ):
-<<<<<<< HEAD
-            coin_announcements = {bytes32.from_hexstr(announcement) for announcement in request["coin_announcements"]}
-=======
             coin_announcements = {
                 Announcement(
-                    bytes32(hexstr_to_bytes(announcement["coin_id"])),
+                    bytes32.from_hexstr(announcement["coin_id"]),
                     bytes(Program.to(binutils.assemble(announcement["message"]))),
                     hexstr_to_bytes(announcement["morph_bytes"]) if "morph_bytes" in announcement else None,
                 )
@@ -1198,13 +1195,12 @@
         ):
             puzzle_announcements = {
                 Announcement(
-                    bytes32(hexstr_to_bytes(announcement["puzzle_hash"])),
+                    bytes32.from_hexstr(announcement["puzzle_hash"]),
                     bytes(Program.to(binutils.assemble(announcement["message"]))),
                     hexstr_to_bytes(announcement["morph_bytes"]) if "morph_bytes" in announcement else None,
                 )
                 for announcement in request["puzzle_announcements"]
             }
->>>>>>> 1b0cf587
 
         if hold_lock:
             async with self.service.wallet_state_manager.lock:
@@ -1215,10 +1211,6 @@
                     coins=coins,
                     ignore_max_send_amount=True,
                     primaries=additional_outputs,
-<<<<<<< HEAD
-                    coin_announcements_to_consume=coin_announcements,
-=======
->>>>>>> 1b0cf587
                     memos=memos_0,
                     coin_announcements_to_consume=coin_announcements,
                     puzzle_announcements_to_consume=puzzle_announcements,
@@ -1231,10 +1223,6 @@
                 coins=coins,
                 ignore_max_send_amount=True,
                 primaries=additional_outputs,
-<<<<<<< HEAD
-                coin_announcements_to_consume=coin_announcements,
-=======
->>>>>>> 1b0cf587
                 memos=memos_0,
                 coin_announcements_to_consume=coin_announcements,
                 puzzle_announcements_to_consume=puzzle_announcements,
