--- conflicted
+++ resolved
@@ -1168,19 +1168,13 @@
         address = request["artist_address"]
         if isinstance(address, str):
             address = decode_puzzle_hash(address)
-<<<<<<< HEAD
+
         metadata = Program.to(
             [
                 ("u", request["uris"]),
                 ("h", request["hash"]),
             ]
         )
-=======
-        metadata = Program.to([
-            ('u', request["uris"]),
-            ('h', request["hash"]),
-        ])
->>>>>>> b47c9418
         if "amount" in request:
             await nft_wallet.generate_new_nft(metadata, request["artist_percentage"], address, request["amount"])
         else:
