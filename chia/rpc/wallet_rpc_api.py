import asyncio
import dataclasses
import json
import logging
from pathlib import Path
from typing import Any, Dict, List, Optional, Set, Tuple

from blspy import G1Element, G2Element, PrivateKey

from chia.consensus.block_rewards import calculate_base_farmer_reward
from chia.data_layer.data_layer_wallet import DataLayerWallet
from chia.pools.pool_wallet import PoolWallet
from chia.pools.pool_wallet_info import FARMING_TO_POOL, PoolState, PoolWalletInfo, create_pool_state
from chia.protocols.protocol_message_types import ProtocolMessageTypes
from chia.protocols.wallet_protocol import CoinState
from chia.rpc.rpc_server import Endpoint
from chia.server.outbound_message import NodeType, make_msg
from chia.simulator.simulator_protocol import FarmNewBlockProtocol
from chia.types.announcement import Announcement
from chia.types.blockchain_format.coin import Coin, coin_as_list
from chia.types.blockchain_format.program import Program
from chia.types.blockchain_format.sized_bytes import bytes32
from chia.types.coin_spend import CoinSpend
from chia.types.spend_bundle import SpendBundle
from chia.util.bech32m import decode_puzzle_hash, encode_puzzle_hash
from chia.util.byte_types import hexstr_to_bytes
from chia.util.config import load_config
from chia.util.ints import uint8, uint32, uint64, uint16
from chia.util.keychain import KeyringIsLocked, bytes_to_mnemonic, generate_mnemonic
from chia.util.path import path_from_root
from chia.util.ws_message import WsRpcMessage, create_payload_dict
from chia.wallet.cat_wallet.cat_constants import DEFAULT_CATS
from chia.wallet.cat_wallet.cat_wallet import CATWallet
from chia.wallet.derive_keys import (
    MAX_POOL_WALLETS,
    master_sk_to_farmer_sk,
    master_sk_to_pool_sk,
    master_sk_to_singleton_owner_sk,
    match_address_to_sk,
)
from chia.wallet.did_wallet.did_info import DID_HRP
from chia.wallet.did_wallet.did_wallet import DIDWallet
from chia.wallet.nft_wallet import nft_puzzles
from chia.wallet.nft_wallet.nft_info import NFT_HRP, NFTInfo
from chia.wallet.nft_wallet.nft_puzzles import get_metadata_and_phs
from chia.wallet.nft_wallet.nft_wallet import NFTWallet, NFTCoinInfo
from chia.wallet.nft_wallet.uncurry_nft import UncurriedNFT
from chia.wallet.outer_puzzles import AssetType
from chia.wallet.puzzle_drivers import PuzzleInfo
from chia.wallet.rl_wallet.rl_wallet import RLWallet
from chia.wallet.trade_record import TradeRecord
from chia.wallet.trading.offer import Offer
from chia.wallet.transaction_record import TransactionRecord
from chia.wallet.util.transaction_type import TransactionType
from chia.wallet.util.wallet_types import AmountWithPuzzlehash, WalletType
from chia.wallet.wallet_info import WalletInfo
from chia.wallet.wallet_node import WalletNode

# Timeout for response from wallet/full node for sending a transaction
TIMEOUT = 30

log = logging.getLogger(__name__)


class WalletRpcApi:
    def __init__(self, wallet_node: WalletNode):
        assert wallet_node is not None
        self.service = wallet_node
        self.service_name = "chia_wallet"
        self.balance_cache: Dict[int, Any] = {}

<<<<<<< HEAD
    def get_routes(self) -> Dict[str, Callable[[Any], Any]]:
=======
    def get_routes(self) -> Dict[str, Endpoint]:
>>>>>>> 421ec50a
        return {
            # Key management
            "/log_in": self.log_in,
            "/get_logged_in_fingerprint": self.get_logged_in_fingerprint,
            "/get_public_keys": self.get_public_keys,
            "/get_private_key": self.get_private_key,
            "/generate_mnemonic": self.generate_mnemonic,
            "/add_key": self.add_key,
            "/delete_key": self.delete_key,
            "/check_delete_key": self.check_delete_key,
            "/delete_all_keys": self.delete_all_keys,
            # Wallet node
            "/get_sync_status": self.get_sync_status,
            "/get_height_info": self.get_height_info,
            "/push_tx": self.push_tx,
            "/farm_block": self.farm_block,  # Only when node simulator is running
            # this function is just here for backwards-compatibility. It will probably
            # be removed in the future
            "/get_initial_freeze_period": self.get_initial_freeze_period,
            "/get_network_info": self.get_network_info,
            # Wallet management
            "/get_wallets": self.get_wallets,
            "/create_new_wallet": self.create_new_wallet,
            # Wallet
            "/get_wallet_balance": self.get_wallet_balance,
            "/get_transaction": self.get_transaction,
            "/get_transactions": self.get_transactions,
            "/get_transaction_count": self.get_transaction_count,
            "/get_next_address": self.get_next_address,
            "/send_transaction": self.send_transaction,
            "/send_transaction_multi": self.send_transaction_multi,
            "/get_farmed_amount": self.get_farmed_amount,
            "/create_signed_transaction": self.create_signed_transaction,
            "/delete_unconfirmed_transactions": self.delete_unconfirmed_transactions,
            "/select_coins": self.select_coins,
            # CATs and trading
            "/cat_set_name": self.cat_set_name,
            "/cat_asset_id_to_name": self.cat_asset_id_to_name,
            "/cat_get_name": self.cat_get_name,
            "/get_stray_cats": self.get_stray_cats,
            "/cat_spend": self.cat_spend,
            "/cat_get_asset_id": self.cat_get_asset_id,
            "/create_offer_for_ids": self.create_offer_for_ids,
            "/get_offer_summary": self.get_offer_summary,
            "/check_offer_validity": self.check_offer_validity,
            "/take_offer": self.take_offer,
            "/get_offer": self.get_offer,
            "/get_all_offers": self.get_all_offers,
            "/get_offers_count": self.get_offers_count,
            "/cancel_offer": self.cancel_offer,
            "/get_cat_list": self.get_cat_list,
            # DID Wallet
            "/did_set_wallet_name": self.did_set_wallet_name,
            "/did_get_wallet_name": self.did_get_wallet_name,
            "/did_update_recovery_ids": self.did_update_recovery_ids,
            "/did_update_metadata": self.did_update_metadata,
            "/did_get_pubkey": self.did_get_pubkey,
            "/did_get_did": self.did_get_did,
            "/did_recovery_spend": self.did_recovery_spend,
            "/did_get_recovery_list": self.did_get_recovery_list,
            "/did_get_metadata": self.did_get_metadata,
            "/did_create_attest": self.did_create_attest,
            "/did_get_information_needed_for_recovery": self.did_get_information_needed_for_recovery,
            "/did_get_current_coin_info": self.did_get_current_coin_info,
            "/did_create_backup_file": self.did_create_backup_file,
            "/did_transfer_did": self.did_transfer_did,
            # NFT Wallet
            "/nft_mint_nft": self.nft_mint_nft,
            "/nft_get_nfts": self.nft_get_nfts,
            "/nft_get_by_did": self.nft_get_by_did,
            "/nft_set_nft_did": self.nft_set_nft_did,
            "/nft_set_nft_status": self.nft_set_nft_status,
            "/nft_get_wallet_did": self.nft_get_wallet_did,
            "/nft_get_wallets_with_dids": self.nft_get_wallets_with_dids,
            "/nft_get_info": self.nft_get_info,
            "/nft_transfer_nft": self.nft_transfer_nft,
            "/nft_add_uri": self.nft_add_uri,
            # RL wallet
            "/rl_set_user_info": self.rl_set_user_info,
            "/send_clawback_transaction:": self.send_clawback_transaction,
            "/add_rate_limited_funds:": self.add_rate_limited_funds,
            # Pool Wallet
            "/pw_join_pool": self.pw_join_pool,
            "/pw_self_pool": self.pw_self_pool,
            "/pw_absorb_rewards": self.pw_absorb_rewards,
            "/pw_status": self.pw_status,
            # DL Wallet
            "/create_new_dl": self.create_new_dl,
            "/dl_track_new": self.dl_track_new,
            "/dl_stop_tracking": self.dl_stop_tracking,
            "/dl_latest_singleton": self.dl_latest_singleton,
            "/dl_singletons_by_root": self.dl_singletons_by_root,
            "/dl_update_root": self.dl_update_root,
            "/dl_update_multiple": self.dl_update_multiple,
            "/dl_history": self.dl_history,
            "/dl_owned_singletons": self.dl_owned_singletons,
        }

    async def _state_changed(self, change: str, change_data: Dict[str, Any]) -> List[WsRpcMessage]:
        """
        Called by the WalletNode or WalletStateManager when something has changed in the wallet. This
        gives us an opportunity to send notifications to all connected clients via WebSocket.
        """
        payloads = []
        if change in {"sync_changed", "coin_added"}:
            # Metrics is the only current consumer for this event
            payloads.append(create_payload_dict(change, change_data, self.service_name, "metrics"))

        if "wallet_id" in change_data or "additional_data" in change_data:
            payloads.append(create_payload_dict("state_changed", change_data, self.service_name, "wallet_ui"))

        return payloads

    async def _stop_wallet(self):
        """
        Stops a currently running wallet/key, which allows starting the wallet with a new key.
        Each key has it's own wallet database.
        """
        if self.service is not None:
            self.service._close()
            peers_close_task: Optional[asyncio.Task] = await self.service._await_closed(shutting_down=False)
            if peers_close_task is not None:
                await peers_close_task

    async def _convert_tx_puzzle_hash(self, tx: TransactionRecord) -> TransactionRecord:
        assert self.service.wallet_state_manager is not None
        return dataclasses.replace(
            tx,
            to_puzzle_hash=(
                await self.service.wallet_state_manager.convert_puzzle_hash(tx.wallet_id, tx.to_puzzle_hash)
            ),
        )

    ##########################################################################################
    # Key management
    ##########################################################################################

    async def log_in(self, request):
        """
        Logs in the wallet with a specific key.
        """

        fingerprint = request["fingerprint"]
        if self.service.logged_in_fingerprint == fingerprint:
            return {"fingerprint": fingerprint}

        await self._stop_wallet()
        self.balance_cache = {}
        started = await self.service._start(fingerprint)
        if started is True:
            return {"fingerprint": fingerprint}

        return {"success": False, "error": "Unknown Error"}

    async def get_logged_in_fingerprint(self, request: Dict):
        return {"fingerprint": self.service.logged_in_fingerprint}

    async def get_public_keys(self, request: Dict):
        try:
            assert self.service.keychain_proxy is not None  # An offering to the mypy gods
            fingerprints = [
                sk.get_g1().get_fingerprint() for (sk, seed) in await self.service.keychain_proxy.get_all_private_keys()
            ]
        except KeyringIsLocked:
            return {"keyring_is_locked": True}
        except Exception:
            return {"public_key_fingerprints": []}
        else:
            return {"public_key_fingerprints": fingerprints}

    async def _get_private_key(self, fingerprint) -> Tuple[Optional[PrivateKey], Optional[bytes]]:
        try:
            assert self.service.keychain_proxy is not None  # An offering to the mypy gods
            all_keys = await self.service.keychain_proxy.get_all_private_keys()
            for sk, seed in all_keys:
                if sk.get_g1().get_fingerprint() == fingerprint:
                    return sk, seed
        except Exception as e:
            log.error(f"Failed to get private key by fingerprint: {e}")
        return None, None

    async def get_private_key(self, request):
        fingerprint = request["fingerprint"]
        sk, seed = await self._get_private_key(fingerprint)
        if sk is not None:
            s = bytes_to_mnemonic(seed) if seed is not None else None
            return {
                "private_key": {
                    "fingerprint": fingerprint,
                    "sk": bytes(sk).hex(),
                    "pk": bytes(sk.get_g1()).hex(),
                    "farmer_pk": bytes(master_sk_to_farmer_sk(sk).get_g1()).hex(),
                    "pool_pk": bytes(master_sk_to_pool_sk(sk).get_g1()).hex(),
                    "seed": s,
                },
            }
        return {"success": False, "private_key": {"fingerprint": fingerprint}}

    async def generate_mnemonic(self, request: Dict):
        return {"mnemonic": generate_mnemonic().split(" ")}

    async def add_key(self, request):
        if "mnemonic" not in request:
            raise ValueError("Mnemonic not in request")

        # Adding a key from 24 word mnemonic
        mnemonic = request["mnemonic"]
        passphrase = ""
        try:
            sk = await self.service.keychain_proxy.add_private_key(" ".join(mnemonic), passphrase)
        except KeyError as e:
            return {
                "success": False,
                "error": f"The word '{e.args[0]}' is incorrect.'",
                "word": e.args[0],
            }
        except Exception as e:
            return {"success": False, "error": str(e)}

        fingerprint = sk.get_g1().get_fingerprint()
        await self._stop_wallet()

        # Makes sure the new key is added to config properly
        started = False
        try:
            await self.service.keychain_proxy.check_keys(self.service.root_path)
        except Exception as e:
            log.error(f"Failed to check_keys after adding a new key: {e}")
        started = await self.service._start(fingerprint=fingerprint)
        if started is True:
            return {"fingerprint": fingerprint}
        raise ValueError("Failed to start")

    async def delete_key(self, request):
        await self._stop_wallet()
        fingerprint = request["fingerprint"]
        try:
            await self.service.keychain_proxy.delete_key_by_fingerprint(fingerprint)
        except Exception as e:
            log.error(f"Failed to delete key by fingerprint: {e}")
            return {"success": False, "error": str(e)}
        path = path_from_root(
            self.service.root_path,
            f"{self.service.config['database_path']}-{fingerprint}",
        )
        if path.exists():
            path.unlink()
        return {}

    async def _check_key_used_for_rewards(
        self, new_root: Path, sk: PrivateKey, max_ph_to_search: int
    ) -> Tuple[bool, bool]:
        """Checks if the given key is used for either the farmer rewards or pool rewards
        returns a tuple of two booleans
        The first is true if the key is used as the Farmer rewards, otherwise false
        The second is true if the key is used as the Pool rewards, otherwise false
        Returns both false if the key cannot be found with the given fingerprint
        """
        if sk is None:
            return False, False

        config: Dict = load_config(new_root, "config.yaml")
        farmer_target = config["farmer"].get("xch_target_address")
        pool_target = config["pool"].get("xch_target_address")
        address_to_check: List[bytes32] = [decode_puzzle_hash(farmer_target), decode_puzzle_hash(pool_target)]

        found_addresses: Set[bytes32] = match_address_to_sk(sk, address_to_check, max_ph_to_search)

        found_farmer = address_to_check[0] in found_addresses
        found_pool = address_to_check[1] in found_addresses

        return found_farmer, found_pool

    async def check_delete_key(self, request):
        """Check the key use prior to possible deletion
        checks whether key is used for either farm or pool rewards
        checks if any wallets have a non-zero balance
        """
        used_for_farmer: bool = False
        used_for_pool: bool = False
        walletBalance: bool = False

        fingerprint = request["fingerprint"]
        max_ph_to_search = request.get("max_ph_to_search", 100)
        sk, _ = await self._get_private_key(fingerprint)
        if sk is not None:
            used_for_farmer, used_for_pool = await self._check_key_used_for_rewards(
                self.service.root_path, sk, max_ph_to_search
            )

            if self.service.logged_in_fingerprint != fingerprint:
                await self._stop_wallet()
                await self.service._start(fingerprint=fingerprint)

            wallets: List[WalletInfo] = await self.service.wallet_state_manager.get_all_wallet_info_entries()
            for w in wallets:
                wallet = self.service.wallet_state_manager.wallets[w.id]
                unspent = await self.service.wallet_state_manager.coin_store.get_unspent_coins_for_wallet(w.id)
                balance = await wallet.get_confirmed_balance(unspent)
                pending_balance = await wallet.get_unconfirmed_balance(unspent)

                if (balance + pending_balance) > 0:
                    walletBalance = True
                    break

        return {
            "fingerprint": fingerprint,
            "used_for_farmer_rewards": used_for_farmer,
            "used_for_pool_rewards": used_for_pool,
            "wallet_balance": walletBalance,
        }

    async def delete_all_keys(self, request: Dict):
        await self._stop_wallet()
        try:
            assert self.service.keychain_proxy is not None  # An offering to the mypy gods
            await self.service.keychain_proxy.delete_all_keys()
        except Exception as e:
            log.error(f"Failed to delete all keys: {e}")
            return {"success": False, "error": str(e)}
        path = path_from_root(self.service.root_path, self.service.config["database_path"])
        if path.exists():
            path.unlink()
        return {}

    ##########################################################################################
    # Wallet Node
    ##########################################################################################

    async def get_sync_status(self, request: Dict):
        assert self.service.wallet_state_manager is not None
        syncing = self.service.wallet_state_manager.sync_mode
        synced = await self.service.wallet_state_manager.synced()
        return {"synced": synced, "syncing": syncing, "genesis_initialized": True}

    async def get_height_info(self, request: Dict):
        assert self.service.wallet_state_manager is not None
        height = await self.service.wallet_state_manager.blockchain.get_finished_sync_up_to()
        return {"height": height}

    async def get_network_info(self, request: Dict):
        assert self.service.wallet_state_manager is not None
        network_name = self.service.config["selected_network"]
        address_prefix = self.service.config["network_overrides"]["config"][network_name]["address_prefix"]
        return {"network_name": network_name, "network_prefix": address_prefix}

    async def push_tx(self, request: Dict):
        assert self.service.server is not None
        nodes = self.service.server.get_full_node_connections()
        if len(nodes) == 0:
            raise ValueError("Wallet is not currently connected to any full node peers")
        await self.service.push_tx(SpendBundle.from_bytes(hexstr_to_bytes(request["spend_bundle"])))
        return {}

    async def farm_block(self, request):
        raw_puzzle_hash = decode_puzzle_hash(request["address"])
        request = FarmNewBlockProtocol(raw_puzzle_hash)
        msg = make_msg(ProtocolMessageTypes.farm_new_block, request)

        await self.service.server.send_to_all([msg], NodeType.FULL_NODE)
        return {}

    ##########################################################################################
    # Wallet Management
    ##########################################################################################

    async def get_wallets(self, request: Dict):
        assert self.service.wallet_state_manager is not None
        include_data: bool = request.get("include_data", True)
        wallet_type: Optional[WalletType] = None
        if "type" in request:
            wallet_type = WalletType(request["type"])

        wallets: List[WalletInfo] = await self.service.wallet_state_manager.get_all_wallet_info_entries(wallet_type)
        if not include_data:
            result: List[WalletInfo] = []
            for wallet in wallets:
                result.append(WalletInfo(wallet.id, wallet.name, wallet.type, ""))
            wallets = result
        return {"wallets": wallets}

    async def create_new_wallet(self, request: Dict):
        assert self.service.wallet_state_manager is not None
        wallet_state_manager = self.service.wallet_state_manager

        if await self.service.wallet_state_manager.synced() is False:
            raise ValueError("Wallet needs to be fully synced.")
        main_wallet = wallet_state_manager.main_wallet
        fee = uint64(request.get("fee", 0))

        if request["wallet_type"] == "cat_wallet":
            # If not provided, the name will be autogenerated based on the tail hash.
            name = request.get("name", None)
            if request["mode"] == "new":
                async with self.service.wallet_state_manager.lock:
                    cat_wallet: CATWallet = await CATWallet.create_new_cat_wallet(
                        wallet_state_manager,
                        main_wallet,
                        {"identifier": "genesis_by_id"},
                        uint64(request["amount"]),
                        name,
                    )
                    asset_id = cat_wallet.get_asset_id()
                self.service.wallet_state_manager.state_changed("wallet_created")
                return {"type": cat_wallet.type(), "asset_id": asset_id, "wallet_id": cat_wallet.id()}

            elif request["mode"] == "existing":
                async with self.service.wallet_state_manager.lock:
                    cat_wallet = await CATWallet.create_wallet_for_cat(
                        wallet_state_manager, main_wallet, request["asset_id"], name
                    )
                self.service.wallet_state_manager.state_changed("wallet_created")
                return {"type": cat_wallet.type(), "asset_id": request["asset_id"], "wallet_id": cat_wallet.id()}

            else:  # undefined mode
                pass

        elif request["wallet_type"] == "rl_wallet":
            if request["rl_type"] == "admin":
                log.info("Create rl admin wallet")
                async with self.service.wallet_state_manager.lock:
                    rl_admin: RLWallet = await RLWallet.create_rl_admin(wallet_state_manager)
                    success = await rl_admin.admin_create_coin(
                        uint64(int(request["interval"])),
                        uint64(int(request["limit"])),
                        request["pubkey"],
                        uint64(int(request["amount"])),
                        uint64(int(request["fee"])) if "fee" in request else uint64(0),
                    )
                assert rl_admin.rl_info.admin_pubkey is not None
                return {
                    "success": success,
                    "id": rl_admin.id(),
                    "type": rl_admin.type(),
                    "origin": rl_admin.rl_info.rl_origin,
                    "pubkey": rl_admin.rl_info.admin_pubkey.hex(),
                }

            elif request["rl_type"] == "user":
                log.info("Create rl user wallet")
                async with self.service.wallet_state_manager.lock:
                    rl_user: RLWallet = await RLWallet.create_rl_user(wallet_state_manager)
                assert rl_user.rl_info.user_pubkey is not None
                return {
                    "id": rl_user.id(),
                    "type": rl_user.type(),
                    "pubkey": rl_user.rl_info.user_pubkey.hex(),
                }

            else:  # undefined rl_type
                pass

        elif request["wallet_type"] == "did_wallet":
            if request["did_type"] == "new":
                backup_dids = []
                num_needed = 0
                for d in request["backup_dids"]:
                    backup_dids.append(decode_puzzle_hash(d))
                if len(backup_dids) > 0:
                    num_needed = uint64(request["num_of_backup_ids_needed"])
                metadata: Dict[str, str] = {}
                if "metadata" in request:
                    if type(request["metadata"]) is dict:
                        metadata = request["metadata"]

                async with self.service.wallet_state_manager.lock:
                    did_wallet: DIDWallet = await DIDWallet.create_new_did_wallet(
                        wallet_state_manager,
                        main_wallet,
                        uint64(request["amount"]),
                        backup_dids,
                        uint64(num_needed),
                        metadata,
                        request.get("wallet_name", None),
                        uint64(request.get("fee", 0)),
                    )

                my_did = encode_puzzle_hash(bytes32.fromhex(did_wallet.get_my_DID()), DID_HRP)
                return {
                    "success": True,
                    "type": did_wallet.type(),
                    "my_did": my_did,
                    "wallet_id": did_wallet.id(),
                }

            elif request["did_type"] == "recovery":
                async with self.service.wallet_state_manager.lock:
                    did_wallet = await DIDWallet.create_new_did_wallet_from_recovery(
                        wallet_state_manager, main_wallet, request["backup_data"]
                    )
                assert did_wallet.did_info.temp_coin is not None
                assert did_wallet.did_info.temp_puzhash is not None
                assert did_wallet.did_info.temp_pubkey is not None
                my_did = did_wallet.get_my_DID()
                coin_name = did_wallet.did_info.temp_coin.name().hex()
                coin_list = coin_as_list(did_wallet.did_info.temp_coin)
                newpuzhash = did_wallet.did_info.temp_puzhash
                pubkey = did_wallet.did_info.temp_pubkey
                return {
                    "success": True,
                    "type": did_wallet.type(),
                    "my_did": my_did,
                    "wallet_id": did_wallet.id(),
                    "coin_name": coin_name,
                    "coin_list": coin_list,
                    "newpuzhash": newpuzhash.hex(),
                    "pubkey": pubkey.hex(),
                    "backup_dids": did_wallet.did_info.backup_ids,
                    "num_verifications_required": did_wallet.did_info.num_of_backup_ids_needed,
                }
            else:  # undefined did_type
                pass
        elif request["wallet_type"] == "nft_wallet":
            for wallet in self.service.wallet_state_manager.wallets.values():
                did_id: Optional[bytes32] = None
                if "did_id" in request and request["did_id"] is not None:
                    did_id = decode_puzzle_hash(request["did_id"])
                if wallet.type() == WalletType.NFT and wallet.get_did() == did_id:
                    log.info("NFT wallet already existed, skipping.")
                    return {
                        "success": True,
                        "type": wallet.type(),
                        "wallet_id": wallet.id(),
                    }

            async with self.service.wallet_state_manager.lock:
                nft_wallet: NFTWallet = await NFTWallet.create_new_nft_wallet(
                    wallet_state_manager, main_wallet, did_id, request.get("name", None)
                )
            return {
                "success": True,
                "type": nft_wallet.type(),
                "wallet_id": nft_wallet.id(),
            }
        elif request["wallet_type"] == "pool_wallet":
            if request["mode"] == "new":
                owner_puzzle_hash: bytes32 = await self.service.wallet_state_manager.main_wallet.get_puzzle_hash(True)

                from chia.pools.pool_wallet_info import initial_pool_state_from_dict

                async with self.service.wallet_state_manager.lock:
                    # We assign a pseudo unique id to each pool wallet, so that each one gets its own deterministic
                    # owner and auth keys. The public keys will go on the blockchain, and the private keys can be found
                    # using the root SK and trying each index from zero. The indexes are not fully unique though,
                    # because the PoolWallet is not created until the tx gets confirmed on chain. Therefore if we
                    # make multiple pool wallets at the same time, they will have the same ID.
                    max_pwi = 1
                    for _, wallet in self.service.wallet_state_manager.wallets.items():
                        if wallet.type() == WalletType.POOLING_WALLET:
                            pool_wallet_index = await wallet.get_pool_wallet_index()
                            if pool_wallet_index > max_pwi:
                                max_pwi = pool_wallet_index

                    if max_pwi + 1 >= (MAX_POOL_WALLETS - 1):
                        raise ValueError(f"Too many pool wallets ({max_pwi}), cannot create any more on this key.")

                    owner_sk: PrivateKey = master_sk_to_singleton_owner_sk(
                        self.service.wallet_state_manager.private_key, uint32(max_pwi + 1)
                    )
                    owner_pk: G1Element = owner_sk.get_g1()

                    initial_target_state = initial_pool_state_from_dict(
                        request["initial_target_state"], owner_pk, owner_puzzle_hash
                    )
                    assert initial_target_state is not None

                    try:
                        delayed_address = None
                        if "p2_singleton_delayed_ph" in request:
                            delayed_address = bytes32.from_hexstr(request["p2_singleton_delayed_ph"])
                        tr, p2_singleton_puzzle_hash, launcher_id = await PoolWallet.create_new_pool_wallet_transaction(
                            wallet_state_manager,
                            main_wallet,
                            initial_target_state,
                            fee,
                            request.get("p2_singleton_delay_time", None),
                            delayed_address,
                        )
                    except Exception as e:
                        raise ValueError(str(e))
                    return {
                        "total_fee": fee * 2,
                        "transaction": tr,
                        "launcher_id": launcher_id.hex(),
                        "p2_singleton_puzzle_hash": p2_singleton_puzzle_hash.hex(),
                    }
            elif request["mode"] == "recovery":
                raise ValueError("Need upgraded singleton for on-chain recovery")

        else:  # undefined wallet_type
            pass

        return None

    ##########################################################################################
    # Wallet
    ##########################################################################################

    async def get_wallet_balance(self, request: Dict) -> Dict:
        assert self.service.wallet_state_manager is not None
        wallet_id = uint32(int(request["wallet_id"]))
        wallet = self.service.wallet_state_manager.wallets[wallet_id]

        # If syncing return the last available info or 0s
        syncing = self.service.wallet_state_manager.sync_mode
        if syncing:
            if wallet_id in self.balance_cache:
                wallet_balance = self.balance_cache[wallet_id]
            else:
                wallet_balance = {
                    "wallet_id": wallet_id,
                    "confirmed_wallet_balance": 0,
                    "unconfirmed_wallet_balance": 0,
                    "spendable_balance": 0,
                    "pending_change": 0,
                    "max_send_amount": 0,
                    "unspent_coin_count": 0,
                    "pending_coin_removal_count": 0,
                }
                if self.service.logged_in_fingerprint is not None:
                    wallet_balance["fingerprint"] = self.service.logged_in_fingerprint
        else:
            async with self.service.wallet_state_manager.lock:
                unspent_records = await self.service.wallet_state_manager.coin_store.get_unspent_coins_for_wallet(
                    wallet_id
                )
                balance = await wallet.get_confirmed_balance(unspent_records)
                pending_balance = await wallet.get_unconfirmed_balance(unspent_records)
                spendable_balance = await wallet.get_spendable_balance(unspent_records)
                pending_change = await wallet.get_pending_change_balance()
                max_send_amount = await wallet.get_max_send_amount(unspent_records)

                unconfirmed_removals: Dict[
                    bytes32, Coin
                ] = await wallet.wallet_state_manager.unconfirmed_removals_for_wallet(wallet_id)
                wallet_balance = {
                    "wallet_id": wallet_id,
                    "confirmed_wallet_balance": balance,
                    "unconfirmed_wallet_balance": pending_balance,
                    "spendable_balance": spendable_balance,
                    "pending_change": pending_change,
                    "max_send_amount": max_send_amount,
                    "unspent_coin_count": len(unspent_records),
                    "pending_coin_removal_count": len(unconfirmed_removals),
                }
                if self.service.logged_in_fingerprint is not None:
                    wallet_balance["fingerprint"] = self.service.logged_in_fingerprint
                self.balance_cache[wallet_id] = wallet_balance

        return {"wallet_balance": wallet_balance}

    async def get_transaction(self, request: Dict) -> Dict:
        assert self.service.wallet_state_manager is not None
        transaction_id: bytes32 = bytes32(hexstr_to_bytes(request["transaction_id"]))
        tr: Optional[TransactionRecord] = await self.service.wallet_state_manager.get_transaction(transaction_id)
        if tr is None:
            raise ValueError(f"Transaction 0x{transaction_id.hex()} not found")

        return {
            "transaction": (await self._convert_tx_puzzle_hash(tr)).to_json_dict_convenience(self.service.config),
            "transaction_id": tr.name,
        }

    async def get_transactions(self, request: Dict) -> Dict:
        assert self.service.wallet_state_manager is not None

        wallet_id = int(request["wallet_id"])

        start = request.get("start", 0)
        end = request.get("end", 50)
        sort_key = request.get("sort_key", None)
        reverse = request.get("reverse", False)

        to_address = request.get("to_address", None)
        to_puzzle_hash: Optional[bytes32] = None
        if to_address is not None:
            to_puzzle_hash = decode_puzzle_hash(to_address)

        transactions = await self.service.wallet_state_manager.tx_store.get_transactions_between(
            wallet_id, start, end, sort_key=sort_key, reverse=reverse, to_puzzle_hash=to_puzzle_hash
        )
        return {
            "transactions": [
                (await self._convert_tx_puzzle_hash(tr)).to_json_dict_convenience(self.service.config)
                for tr in transactions
            ],
            "wallet_id": wallet_id,
        }

    async def get_transaction_count(self, request: Dict) -> Dict:
        assert self.service.wallet_state_manager is not None

        wallet_id = int(request["wallet_id"])
        count = await self.service.wallet_state_manager.tx_store.get_transaction_count_for_wallet(wallet_id)
        return {
            "count": count,
            "wallet_id": wallet_id,
        }

    # this function is just here for backwards-compatibility. It will probably
    # be removed in the future
    async def get_initial_freeze_period(self, _: Dict):
        # Mon May 03 2021 17:00:00 GMT+0000
        return {"INITIAL_FREEZE_END_TIMESTAMP": 1620061200}

    async def get_next_address(self, request: Dict) -> Dict:
        """
        Returns a new address
        """
        assert self.service.wallet_state_manager is not None

        if request["new_address"] is True:
            create_new = True
        else:
            create_new = False
        wallet_id = uint32(int(request["wallet_id"]))
        wallet = self.service.wallet_state_manager.wallets[wallet_id]
        selected = self.service.config["selected_network"]
        prefix = self.service.config["network_overrides"]["config"][selected]["address_prefix"]
        if wallet.type() == WalletType.STANDARD_WALLET:
            raw_puzzle_hash = await wallet.get_puzzle_hash(create_new)
            address = encode_puzzle_hash(raw_puzzle_hash, prefix)
        elif wallet.type() == WalletType.CAT:
            raw_puzzle_hash = await wallet.standard_wallet.get_puzzle_hash(create_new)
            address = encode_puzzle_hash(raw_puzzle_hash, prefix)
        else:
            raise ValueError(f"Wallet type {wallet.type()} cannot create puzzle hashes")

        return {
            "wallet_id": wallet_id,
            "address": address,
        }

    async def send_transaction(self, request):
        assert self.service.wallet_state_manager is not None

        if await self.service.wallet_state_manager.synced() is False:
            raise ValueError("Wallet needs to be fully synced before sending transactions")

        wallet_id = int(request["wallet_id"])
        wallet = self.service.wallet_state_manager.wallets[wallet_id]

        if wallet.type() == WalletType.CAT:
            raise ValueError("send_transaction does not work for CAT wallets")

        if not isinstance(request["amount"], int) or not isinstance(request["fee"], int):
            raise ValueError("An integer amount or fee is required (too many decimals)")
        amount: uint64 = uint64(request["amount"])
        address = request["address"]
        selected_network = self.service.config["selected_network"]
        expected_prefix = self.service.config["network_overrides"]["config"][selected_network]["address_prefix"]
        if address[0 : len(expected_prefix)] != expected_prefix:
            raise ValueError("Unexpected Address Prefix")
        puzzle_hash: bytes32 = decode_puzzle_hash(address)

        memos: List[bytes] = []
        if "memos" in request:
            memos = [mem.encode("utf-8") for mem in request["memos"]]

        if "fee" in request:
            fee = uint64(request["fee"])
        else:
            fee = uint64(0)
        async with self.service.wallet_state_manager.lock:
            tx: TransactionRecord = await wallet.generate_signed_transaction(amount, puzzle_hash, fee, memos=memos)
            await wallet.push_transaction(tx)

        # Transaction may not have been included in the mempool yet. Use get_transaction to check.
        return {
            "transaction": tx.to_json_dict_convenience(self.service.config),
            "transaction_id": tx.name,
        }

    async def send_transaction_multi(self, request) -> Dict:
        assert self.service.wallet_state_manager is not None

        if await self.service.wallet_state_manager.synced() is False:
            raise ValueError("Wallet needs to be fully synced before sending transactions")

        wallet_id = uint32(request["wallet_id"])
        wallet = self.service.wallet_state_manager.wallets[wallet_id]

        async with self.service.wallet_state_manager.lock:
            transaction: Dict = (await self.create_signed_transaction(request, hold_lock=False))["signed_tx"]
            tr: TransactionRecord = TransactionRecord.from_json_dict_convenience(transaction)
            await wallet.push_transaction(tr)

        # Transaction may not have been included in the mempool yet. Use get_transaction to check.
        return {"transaction": transaction, "transaction_id": tr.name}

    async def delete_unconfirmed_transactions(self, request):
        wallet_id = uint32(request["wallet_id"])
        if wallet_id not in self.service.wallet_state_manager.wallets:
            raise ValueError(f"Wallet id {wallet_id} does not exist")
        if await self.service.wallet_state_manager.synced() is False:
            raise ValueError("Wallet needs to be fully synced.")

        async with self.service.wallet_state_manager.lock:
            async with self.service.wallet_state_manager.tx_store.db_wrapper.lock:
                await self.service.wallet_state_manager.tx_store.db_wrapper.begin_transaction()
                await self.service.wallet_state_manager.tx_store.delete_unconfirmed_transactions(wallet_id)
                if self.service.wallet_state_manager.wallets[wallet_id].type() == WalletType.POOLING_WALLET.value:
                    self.service.wallet_state_manager.wallets[wallet_id].target_state = None
                await self.service.wallet_state_manager.tx_store.db_wrapper.commit_transaction()
                # Update the cache
                await self.service.wallet_state_manager.tx_store.rebuild_tx_cache()
                return {}

    async def select_coins(self, request) -> Dict[str, object]:
        assert self.service.wallet_state_manager is not None

        if await self.service.wallet_state_manager.synced() is False:
            raise ValueError("Wallet needs to be fully synced before selecting coins")

        amount = uint64(request["amount"])
        wallet_id = uint32(request["wallet_id"])

        wallet = self.service.wallet_state_manager.wallets[wallet_id]
        async with self.service.wallet_state_manager.lock:
            selected_coins = await wallet.select_coins(amount=amount)

        return {"coins": [coin.to_json_dict() for coin in selected_coins]}

    ##########################################################################################
    # CATs and Trading
    ##########################################################################################

    async def get_cat_list(self, request):
        return {"cat_list": list(DEFAULT_CATS.values())}

    async def cat_set_name(self, request):
        assert self.service.wallet_state_manager is not None
        wallet_id = int(request["wallet_id"])
        wallet: CATWallet = self.service.wallet_state_manager.wallets[wallet_id]
        await wallet.set_name(str(request["name"]))
        return {"wallet_id": wallet_id}

    async def cat_get_name(self, request):
        assert self.service.wallet_state_manager is not None
        wallet_id = int(request["wallet_id"])
        wallet: CATWallet = self.service.wallet_state_manager.wallets[wallet_id]
        name: str = await wallet.get_name()
        return {"wallet_id": wallet_id, "name": name}

    async def get_stray_cats(self, request):
        """
        Get a list of all unacknowledged CATs
        :param request: RPC request
        :return: A list of unacknowledged CATs
        """
        assert self.service.wallet_state_manager is not None
        cats = await self.service.wallet_state_manager.interested_store.get_unacknowledged_tokens()
        return {"stray_cats": cats}

    async def cat_spend(self, request):
        assert self.service.wallet_state_manager is not None

        if await self.service.wallet_state_manager.synced() is False:
            raise ValueError("Wallet needs to be fully synced.")
        wallet_id = int(request["wallet_id"])
        wallet: CATWallet = self.service.wallet_state_manager.wallets[wallet_id]

        puzzle_hash: bytes32 = decode_puzzle_hash(request["inner_address"])

        memos: List[bytes] = []
        if "memos" in request:
            memos = [mem.encode("utf-8") for mem in request["memos"]]
        if not isinstance(request["amount"], int) or not isinstance(request["fee"], int):
            raise ValueError("An integer amount or fee is required (too many decimals)")
        amount: uint64 = uint64(request["amount"])
        if "fee" in request:
            fee = uint64(request["fee"])
        else:
            fee = uint64(0)
        async with self.service.wallet_state_manager.lock:
            txs: TransactionRecord = await wallet.generate_signed_transaction(
                [amount], [puzzle_hash], fee, memos=[memos]
            )
            for tx in txs:
                await wallet.standard_wallet.push_transaction(tx)

        return {
            "transaction": tx.to_json_dict_convenience(self.service.config),
            "transaction_id": tx.name,
        }

    async def cat_get_asset_id(self, request):
        assert self.service.wallet_state_manager is not None
        wallet_id = int(request["wallet_id"])
        wallet: CATWallet = self.service.wallet_state_manager.wallets[wallet_id]
        asset_id: str = wallet.get_asset_id()
        return {"asset_id": asset_id, "wallet_id": wallet_id}

    async def cat_asset_id_to_name(self, request):
        assert self.service.wallet_state_manager is not None
        wallet = await self.service.wallet_state_manager.get_wallet_for_asset_id(request["asset_id"])
        if wallet is None:
            if request["asset_id"] in DEFAULT_CATS:
                return {"wallet_id": None, "name": DEFAULT_CATS[request["asset_id"]]["name"]}
            else:
                raise ValueError("The asset ID specified does not belong to a wallet")
        else:
            return {"wallet_id": wallet.id(), "name": (await wallet.get_name())}

    async def create_offer_for_ids(self, request):
        assert self.service.wallet_state_manager is not None

        offer: Dict[str, int] = request["offer"]
        fee: uint64 = uint64(request.get("fee", 0))
        validate_only: bool = request.get("validate_only", False)
        driver_dict_str: Optional[Dict[str, Any]] = request.get("driver_dict", None)

        # This driver_dict construction is to maintain backward compatibility where everything is assumed to be a CAT
        driver_dict: Dict[bytes32, PuzzleInfo] = {}
        if driver_dict_str is None:
            for key, amount in offer.items():
                if amount > 0:
                    try:
                        driver_dict[bytes32.from_hexstr(key)] = PuzzleInfo(
                            {"type": AssetType.CAT.value, "tail": "0x" + key}
                        )
                    except ValueError:
                        pass
        else:
            for key, value in driver_dict_str.items():
                driver_dict[bytes32.from_hexstr(key)] = PuzzleInfo(value)

        modified_offer = {}
        for key in offer:
            try:
                modified_offer[bytes32.from_hexstr(key)] = offer[key]
            except ValueError:
                modified_offer[int(key)] = offer[key]

        async with self.service.wallet_state_manager.lock:
            (
                success,
                trade_record,
                error,
            ) = await self.service.wallet_state_manager.trade_manager.create_offer_for_ids(
                modified_offer, driver_dict, fee=fee, validate_only=validate_only
            )
        if success:
            return {
                "offer": Offer.from_bytes(trade_record.offer).to_bech32(),
                "trade_record": trade_record.to_json_dict_convenience(),
            }
        raise ValueError(error)

    async def get_offer_summary(self, request):
        assert self.service.wallet_state_manager is not None
        offer_hex: str = request["offer"]
        offer = Offer.from_bech32(offer_hex)
        offered, requested, infos = offer.summary()

        return {"summary": {"offered": offered, "requested": requested, "fees": offer.bundle.fees(), "infos": infos}}

    async def check_offer_validity(self, request):
        assert self.service.wallet_state_manager is not None
        offer_hex: str = request["offer"]
        offer = Offer.from_bech32(offer_hex)

        return {"valid": (await self.service.wallet_state_manager.trade_manager.check_offer_validity(offer))}

    async def take_offer(self, request):
        assert self.service.wallet_state_manager is not None
        offer_hex: str = request["offer"]
        offer = Offer.from_bech32(offer_hex)
        fee: uint64 = uint64(request.get("fee", 0))

        async with self.service.wallet_state_manager.lock:
            (
                success,
                trade_record,
                error,
            ) = await self.service.wallet_state_manager.trade_manager.respond_to_offer(offer, fee=fee)
        if not success:
            raise ValueError(error)
        return {"trade_record": trade_record.to_json_dict_convenience()}

    async def get_offer(self, request: Dict):
        assert self.service.wallet_state_manager is not None

        trade_mgr = self.service.wallet_state_manager.trade_manager

        trade_id = bytes32.from_hexstr(request["trade_id"])
        file_contents: bool = request.get("file_contents", False)
        trade_record: Optional[TradeRecord] = await trade_mgr.get_trade_by_id(bytes32(trade_id))
        if trade_record is None:
            raise ValueError(f"No trade with trade id: {trade_id.hex()}")

        offer_to_return: bytes = trade_record.offer if trade_record.taken_offer is None else trade_record.taken_offer
        offer_value: Optional[str] = Offer.from_bytes(offer_to_return).to_bech32() if file_contents else None
        return {"trade_record": trade_record.to_json_dict_convenience(), "offer": offer_value}

    async def get_all_offers(self, request: Dict):
        assert self.service.wallet_state_manager is not None

        trade_mgr = self.service.wallet_state_manager.trade_manager

        start: int = request.get("start", 0)
        end: int = request.get("end", 10)
        exclude_my_offers: bool = request.get("exclude_my_offers", False)
        exclude_taken_offers: bool = request.get("exclude_taken_offers", False)
        include_completed: bool = request.get("include_completed", False)
        sort_key: Optional[str] = request.get("sort_key", None)
        reverse: bool = request.get("reverse", False)
        file_contents: bool = request.get("file_contents", False)

        all_trades = await trade_mgr.trade_store.get_trades_between(
            start,
            end,
            sort_key=sort_key,
            reverse=reverse,
            exclude_my_offers=exclude_my_offers,
            exclude_taken_offers=exclude_taken_offers,
            include_completed=include_completed,
        )
        result = []
        offer_values: Optional[List[str]] = [] if file_contents else None
        for trade in all_trades:
            result.append(trade.to_json_dict_convenience())
            if file_contents and offer_values is not None:
                offer_to_return: bytes = trade.offer if trade.taken_offer is None else trade.taken_offer
                offer_values.append(Offer.from_bytes(offer_to_return).to_bech32())

        return {"trade_records": result, "offers": offer_values}

    async def get_offers_count(self, request: Dict):
        assert self.service.wallet_state_manager is not None

        trade_mgr = self.service.wallet_state_manager.trade_manager

        (total, my_offers_count, taken_offers_count) = await trade_mgr.trade_store.get_trades_count()

        return {"total": total, "my_offers_count": my_offers_count, "taken_offers_count": taken_offers_count}

    async def cancel_offer(self, request: Dict):
        assert self.service.wallet_state_manager is not None

        wsm = self.service.wallet_state_manager
        secure = request["secure"]
        trade_id = bytes32.from_hexstr(request["trade_id"])
        fee: uint64 = uint64(request.get("fee", 0))

        async with self.service.wallet_state_manager.lock:
            if secure:
                await wsm.trade_manager.cancel_pending_offer_safely(bytes32(trade_id), fee=fee)
            else:
                await wsm.trade_manager.cancel_pending_offer(bytes32(trade_id))
        return {}

    ##########################################################################################
    # Distributed Identities
    ##########################################################################################

    async def did_set_wallet_name(self, request):
        assert self.service.wallet_state_manager is not None
        wallet_id = uint32(request["wallet_id"])
        wallet: DIDWallet = self.service.wallet_state_manager.wallets[wallet_id]
        if wallet.type() == WalletType.DECENTRALIZED_ID:
            await wallet.set_name(str(request["name"]))
            return {"success": True, "wallet_id": wallet_id}
        else:
            return {"success": False, "error": f"Wallet id {wallet_id} is not a DID wallet"}

    async def did_get_wallet_name(self, request):
        assert self.service.wallet_state_manager is not None
        wallet_id = uint32(request["wallet_id"])
        wallet: DIDWallet = self.service.wallet_state_manager.wallets[wallet_id]
        name: str = await wallet.get_name()
        return {"success": True, "wallet_id": wallet_id, "name": name}

    async def did_update_recovery_ids(self, request):
        wallet_id = uint32(request["wallet_id"])
        wallet: DIDWallet = self.service.wallet_state_manager.wallets[wallet_id]
        recovery_list = []
        success: bool = False
        for _ in request["new_list"]:
            recovery_list.append(decode_puzzle_hash(_))
        if "num_verifications_required" in request:
            new_amount_verifications_required = uint64(request["num_verifications_required"])
        else:
            new_amount_verifications_required = len(recovery_list)
        async with self.service.wallet_state_manager.lock:
            update_success = await wallet.update_recovery_list(recovery_list, new_amount_verifications_required)
            # Update coin with new ID info
            if update_success:
                spend_bundle = await wallet.create_update_spend()
                if spend_bundle is not None:
                    success = True
        return {"success": success}

    async def did_update_metadata(self, request):
        wallet_id = uint32(request["wallet_id"])
        wallet: DIDWallet = self.service.wallet_state_manager.wallets[wallet_id]
        if wallet.type() != WalletType.DECENTRALIZED_ID.value:
            return {"success": False, "error": f"Wallet with id {wallet_id} is not a DID one"}
        metadata: Dict[str, str] = {}
        if "metadata" in request and type(request["metadata"]) is dict:
            metadata = request["metadata"]
        async with self.service.wallet_state_manager.lock:
            update_success = await wallet.update_metadata(metadata)
            # Update coin with new ID info
            if update_success:
                spend_bundle = await wallet.create_update_spend(uint64(request.get("fee", 0)))
                if spend_bundle is not None:
                    return {"wallet_id": wallet_id, "success": True, "spend_bundle": spend_bundle}
                else:
                    return {"success": False, "error": "Couldn't create an update spend bundle."}
            else:
                return {"success": False, "error": f"Couldn't update metadata with input: {metadata}"}

    async def did_get_did(self, request):
        wallet_id = uint32(request["wallet_id"])
        wallet: DIDWallet = self.service.wallet_state_manager.wallets[wallet_id]
        my_did: str = encode_puzzle_hash(bytes32.fromhex(wallet.get_my_DID()), DID_HRP)
        async with self.service.wallet_state_manager.lock:
            coins = await wallet.select_coins(1)
        if coins is None or coins == set():
            return {"success": True, "wallet_id": wallet_id, "my_did": my_did}
        else:
            coin = coins.pop()
            return {"success": True, "wallet_id": wallet_id, "my_did": my_did, "coin_id": coin.name()}

    async def did_get_recovery_list(self, request):
        wallet_id = uint32(request["wallet_id"])
        wallet: DIDWallet = self.service.wallet_state_manager.wallets[wallet_id]
        recovery_list = wallet.did_info.backup_ids
        recovery_dids = []
        for backup_id in recovery_list:
            recovery_dids.append(encode_puzzle_hash(backup_id, DID_HRP))
        return {
            "success": True,
            "wallet_id": wallet_id,
            "recovery_list": recovery_dids,
            "num_required": wallet.did_info.num_of_backup_ids_needed,
        }

    async def did_get_metadata(self, request):
        wallet_id = uint32(request["wallet_id"])
        wallet: DIDWallet = self.service.wallet_state_manager.wallets[wallet_id]
        metadata = json.loads(wallet.did_info.metadata)
        return {
            "success": True,
            "wallet_id": wallet_id,
            "metadata": metadata,
        }

    async def did_recovery_spend(self, request):
        wallet_id = uint32(request["wallet_id"])
        wallet: DIDWallet = self.service.wallet_state_manager.wallets[wallet_id]
        if len(request["attest_data"]) < wallet.did_info.num_of_backup_ids_needed:
            return {"success": False, "reason": "insufficient messages"}
        spend_bundle = None
        async with self.service.wallet_state_manager.lock:
            (
                info_list,
                message_spend_bundle,
            ) = await wallet.load_attest_files_for_recovery_spend(request["attest_data"])

            if "pubkey" in request:
                pubkey = G1Element.from_bytes(hexstr_to_bytes(request["pubkey"]))
            else:
                assert wallet.did_info.temp_pubkey is not None
                pubkey = wallet.did_info.temp_pubkey

            if "puzhash" in request:
                puzhash = hexstr_to_bytes(request["puzhash"])
            else:
                assert wallet.did_info.temp_puzhash is not None
                puzhash = wallet.did_info.temp_puzhash

            spend_bundle = await wallet.recovery_spend(
                wallet.did_info.temp_coin,
                puzhash,
                info_list,
                pubkey,
                message_spend_bundle,
            )
        if spend_bundle:
            return {"success": True, "spend_bundle": spend_bundle}
        else:
            return {"success": False}

    async def did_get_pubkey(self, request):
        wallet_id = uint32(request["wallet_id"])
        wallet: DIDWallet = self.service.wallet_state_manager.wallets[wallet_id]
        pubkey = bytes((await wallet.wallet_state_manager.get_unused_derivation_record(wallet_id)).pubkey).hex()
        return {"success": True, "pubkey": pubkey}

    async def did_create_attest(self, request):
        wallet_id = uint32(request["wallet_id"])
        wallet: DIDWallet = self.service.wallet_state_manager.wallets[wallet_id]
        async with self.service.wallet_state_manager.lock:
            info = await wallet.get_info_for_recovery()
            coin = bytes32.from_hexstr(request["coin_name"])
            pubkey = G1Element.from_bytes(hexstr_to_bytes(request["pubkey"]))
            spend_bundle, attest_data = await wallet.create_attestment(
                coin,
                bytes32.from_hexstr(request["puzhash"]),
                pubkey,
            )
        if info is not None and spend_bundle is not None:
            return {
                "success": True,
                "message_spend_bundle": bytes(spend_bundle).hex(),
                "info": [info[0].hex(), info[1].hex(), info[2]],
                "attest_data": attest_data,
            }
        else:
            return {"success": False}

    async def did_get_information_needed_for_recovery(self, request):
        wallet_id = uint32(request["wallet_id"])
        did_wallet: DIDWallet = self.service.wallet_state_manager.wallets[wallet_id]
        my_did = encode_puzzle_hash(bytes32.from_hexstr(did_wallet.get_my_DID()), DID_HRP)
        coin_name = did_wallet.did_info.temp_coin.name().hex()
        return {
            "success": True,
            "wallet_id": wallet_id,
            "my_did": my_did,
            "coin_name": coin_name,
            "newpuzhash": did_wallet.did_info.temp_puzhash,
            "pubkey": did_wallet.did_info.temp_pubkey,
            "backup_dids": did_wallet.did_info.backup_ids,
        }

    async def did_get_current_coin_info(self, request):
        wallet_id = uint32(request["wallet_id"])
        did_wallet: DIDWallet = self.service.wallet_state_manager.wallets[wallet_id]
        my_did = encode_puzzle_hash(bytes32.from_hexstr(did_wallet.get_my_DID()), DID_HRP)
        did_coin_threeple = await did_wallet.get_info_for_recovery()
        assert my_did is not None
        assert did_coin_threeple is not None
        return {
            "success": True,
            "wallet_id": wallet_id,
            "my_did": my_did,
            "did_parent": did_coin_threeple[0],
            "did_innerpuz": did_coin_threeple[1],
            "did_amount": did_coin_threeple[2],
        }

    async def did_create_backup_file(self, request):
        wallet_id = uint32(request["wallet_id"])
        did_wallet: DIDWallet = self.service.wallet_state_manager.wallets[wallet_id]
        return {"wallet_id": wallet_id, "success": True, "backup_data": did_wallet.create_backup()}

    async def did_transfer_did(self, request):
        assert self.service.wallet_state_manager is not None
        if await self.service.wallet_state_manager.synced() is False:
            raise ValueError("Wallet needs to be fully synced.")
        wallet_id = uint32(request["wallet_id"])
        did_wallet: DIDWallet = self.service.wallet_state_manager.wallets[wallet_id]
        puzzle_hash: bytes32 = decode_puzzle_hash(request["inner_address"])
        async with self.service.wallet_state_manager.lock:
            txs: TransactionRecord = await did_wallet.transfer_did(
                puzzle_hash, uint64(request.get("fee", 0)), request.get("with_recovery_info", True)
            )

        return {
            "success": True,
            "transaction": txs.to_json_dict_convenience(self.service.config),
            "transaction_id": txs.name,
        }

    ##########################################################################################
    # NFT Wallet
    ##########################################################################################

    async def nft_mint_nft(self, request) -> Dict:
        log.debug("Got minting RPC request: %s", request)
        wallet_id = uint32(request["wallet_id"])
        assert self.service.wallet_state_manager
        nft_wallet: NFTWallet = self.service.wallet_state_manager.wallets[wallet_id]
        if nft_wallet.type() != WalletType.NFT.value:
            return {"success": False, "error": f"Wallet with id {wallet_id} is not an NFT one"}
        royalty_address = request.get("royalty_address")
        if isinstance(royalty_address, str):
            royalty_puzhash = decode_puzzle_hash(royalty_address)
        elif royalty_address is None:
            royalty_puzhash = await nft_wallet.standard_wallet.get_new_puzzlehash()
        else:
            royalty_puzhash = royalty_address
        target_address = request.get("target_address")
        if isinstance(target_address, str):
            target_puzhash = decode_puzzle_hash(target_address)
        elif target_address is None:
            target_puzhash = await nft_wallet.standard_wallet.get_new_puzzlehash()
        else:
            target_puzhash = target_address
        if "uris" not in request:
            return {"success": False, "error": "Data URIs is required"}
        if not isinstance(request["uris"], list):
            return {"success": False, "error": "Data URIs must be a list"}
        if not isinstance(request.get("meta_uris", []), list):
            return {"success": False, "error": "Metadata URIs must be a list"}
        if not isinstance(request.get("license_uris", []), list):
            return {"success": False, "error": "License URIs must be a list"}
        metadata_list = [
            ("u", request["uris"]),
            ("h", hexstr_to_bytes(request["hash"])),
            ("mu", request.get("meta_uris", [])),
            ("lu", request.get("license_uris", [])),
            ("sn", uint64(request.get("series_number", 1))),
            ("st", uint64(request.get("series_total", 1))),
        ]
        if "meta_hash" in request and len(request["meta_hash"]) > 0:
            metadata_list.append(("mh", hexstr_to_bytes(request["meta_hash"])))
        if "license_hash" in request and len(request["license_hash"]) > 0:
            metadata_list.append(("lh", hexstr_to_bytes(request["license_hash"])))
        metadata = Program.to(metadata_list)
        fee = uint64(request.get("fee", 0))
        did_id = request.get("did_id", None)
        if did_id is not None:
            if did_id == "":
                did_id = bytes()
            else:
                did_id = decode_puzzle_hash(did_id)
        spend_bundle = await nft_wallet.generate_new_nft(
            metadata,
            target_puzhash,
            royalty_puzhash,
            uint16(request.get("royalty_percentage", 0)),
            did_id,
            fee,
        )
        return {"wallet_id": wallet_id, "success": True, "spend_bundle": spend_bundle}

    async def nft_get_nfts(self, request) -> Dict:
        wallet_id = uint32(request["wallet_id"])
        assert self.service.wallet_state_manager is not None
        nft_wallet: NFTWallet = self.service.wallet_state_manager.wallets[wallet_id]
        nfts = nft_wallet.get_current_nfts()
        nft_info_list = []
        for nft in nfts:
            nft_info_list.append(nft_puzzles.get_nft_info_from_puzzle(nft))
        return {"wallet_id": wallet_id, "success": True, "nft_list": nft_info_list}

    async def nft_set_nft_did(self, request):
        try:
            assert self.service.wallet_state_manager is not None
            wallet_id = uint32(request["wallet_id"])
            nft_wallet: NFTWallet = self.service.wallet_state_manager.wallets[wallet_id]
            did_id = request.get("did_id", "")
            if did_id == "":
                did_id = b""
            else:
                did_id = decode_puzzle_hash(did_id)
            nft_coin_info = nft_wallet.get_nft_coin_by_id(bytes32.from_hexstr(request["nft_coin_id"]))
            if not nft_puzzles.get_nft_info_from_puzzle(nft_coin_info).supports_did:
                return {"success": False, "error": "The NFT doesn't support setting a DID."}
            fee = uint64(request.get("fee", 0))
            spend_bundle = await nft_wallet.set_nft_did(nft_coin_info, did_id, fee=fee)
            return {"wallet_id": wallet_id, "success": True, "spend_bundle": spend_bundle}
        except Exception as e:
            log.exception(f"Failed to set DID on NFT: {e}")
            return {"success": False, "error": f"Failed to set DID on NFT: {e}"}

    async def nft_get_by_did(self, request) -> Dict:
        did_id: Optional[bytes32] = None
        if "did_id" in request:
            did_id = decode_puzzle_hash(request["did_id"])
        assert self.service.wallet_state_manager is not None
        for wallet in self.service.wallet_state_manager.wallets.values():
            if isinstance(wallet, NFTWallet) and wallet.get_did() == did_id:
                return {"wallet_id": wallet.wallet_id, "success": True}
        return {"error": f"Cannot find a NFT wallet DID = {did_id}", "success": False}

    async def nft_get_wallet_did(self, request) -> Dict:
        wallet_id = uint32(request["wallet_id"])
        assert self.service.wallet_state_manager is not None
        nft_wallet: NFTWallet = self.service.wallet_state_manager.wallets[wallet_id]
        if nft_wallet is not None:
            if nft_wallet.type() != WalletType.NFT.value:
                return {"success": False, "error": f"Wallet {wallet_id} is not an NFT wallet"}
            did_bytes: Optional[bytes32] = nft_wallet.get_did()
            did_id = ""
            if did_bytes is not None:
                did_id = encode_puzzle_hash(did_bytes, DID_HRP)
            return {"success": True, "did_id": None if len(did_id) == 0 else did_id}
        return {"success": False, "error": f"Wallet {wallet_id} not found"}

    async def nft_get_wallets_with_dids(self, request) -> Dict:
        assert self.service.wallet_state_manager is not None
        all_wallets = self.service.wallet_state_manager.wallets.values()
        did_wallets_by_did_id: Dict[bytes32, uint32] = {
            wallet.did_info.origin_coin.name(): wallet.id()
            for wallet in all_wallets
            if wallet.type() == uint8(WalletType.DECENTRALIZED_ID) and wallet.did_info.origin_coin is not None
        }
        did_nft_wallets: List[Dict] = []
        for wallet in all_wallets:
            if isinstance(wallet, NFTWallet):
                nft_wallet_did: Optional[bytes32] = wallet.get_did()
                if nft_wallet_did is not None:
                    did_wallet_id: uint32 = did_wallets_by_did_id.get(nft_wallet_did, uint32(0))
                    if did_wallet_id == 0:
                        log.warning(f"NFT wallet {wallet.id()} has DID {nft_wallet_did.hex()} but no DID wallet")
                    else:
                        did_nft_wallets.append(
                            {
                                "wallet_id": wallet.id(),
                                "did_id": encode_puzzle_hash(nft_wallet_did, DID_HRP),
                                "did_wallet_id": did_wallet_id,
                            }
                        )
        return {"success": True, "nft_wallets": did_nft_wallets}

    async def nft_set_nft_status(self, request) -> Dict:
        try:
            wallet_id: uint32 = uint32(request["wallet_id"])
            coin_id: bytes32 = bytes32.from_hexstr(request["coin_id"])
            status: bool = request["in_transaction"]
            assert self.service.wallet_state_manager is not None
            nft_wallet: NFTWallet = self.service.wallet_state_manager.wallets[wallet_id]
            if nft_wallet is not None:
                await nft_wallet.update_coin_status(coin_id, status)
                return {"success": True}
            return {"success": False, "error": "NFT wallet doesn't exist."}
        except Exception as e:
            return {"success": False, "error": f"Cannot change the status of the NFT.{e}"}

    async def nft_transfer_nft(self, request):
        assert self.service.wallet_state_manager is not None
        wallet_id = uint32(request["wallet_id"])
        address = request["target_address"]
        if isinstance(address, str):
            puzzle_hash = decode_puzzle_hash(address)
        else:
            return dict(success=False, error="target_address parameter missing")
        nft_wallet: NFTWallet = self.service.wallet_state_manager.wallets[wallet_id]
        try:
            nft_coin_id = request["nft_coin_id"]
            if nft_coin_id.startswith(NFT_HRP):
                nft_coin_id = decode_puzzle_hash(nft_coin_id)
            else:
                nft_coin_id = bytes32.from_hexstr(nft_coin_id)
            nft_coin_info = nft_wallet.get_nft_coin_by_id(nft_coin_id)
            fee = uint64(request.get("fee", 0))
            txs = await nft_wallet.generate_signed_transaction(
                [nft_coin_info.coin.amount],
                [puzzle_hash],
                coins={nft_coin_info.coin},
                fee=fee,
                new_owner=b"",
                new_did_inner_hash=b"",
            )
            spend_bundle: Optional[SpendBundle] = None
            for tx in txs:
                if tx.spend_bundle is not None:
                    spend_bundle = tx.spend_bundle
                await self.service.wallet_state_manager.add_pending_transaction(tx)
            await nft_wallet.update_coin_status(nft_coin_info.coin.name(), True)
            return {"wallet_id": wallet_id, "success": True, "spend_bundle": spend_bundle}
        except Exception as e:
            log.exception(f"Failed to transfer NFT: {e}")
            return {"success": False, "error": str(e)}

<<<<<<< HEAD
    async def nft_get_info(self, request: Dict):
=======
    async def nft_get_info(self, request: Dict) -> Dict[str, object]:
>>>>>>> 421ec50a
        assert self.service.wallet_state_manager is not None
        if "coin_id" not in request:
            return {"success": False, "error": "Coin ID is required."}
        coin_id = request["coin_id"]
        if coin_id.startswith(NFT_HRP):
            coin_id = decode_puzzle_hash(coin_id)
        else:
            coin_id = bytes32.from_hexstr(coin_id)
        peer = self.service.wallet_state_manager.wallet_node.get_full_node_peer()
        if peer is None:
            return {"success": False, "error": "Cannot find a full node peer."}
        # Get coin state
        coin_state_list: List[CoinState] = await self.service.wallet_state_manager.wallet_node.get_coin_state(
            [coin_id], peer=peer
        )
        if coin_state_list is None or len(coin_state_list) < 1:
            return {"success": False, "error": f"Coin record 0x{coin_id.hex()} not found"}
        coin_state: CoinState = coin_state_list[0]
        if request.get("latest", True):
            # Find the unspent coin
            while coin_state.spent_height is not None:
                coin_state_list = await self.service.wallet_state_manager.wallet_node.fetch_children(
                    peer, coin_state.coin.name()
                )
                odd_coin = 0
                for coin in coin_state_list:
                    if coin.coin.amount % 2 == 1:
                        odd_coin += 1
                    if odd_coin > 1:
                        return {"success": False, "error": "This is not a singleton, multiple children coins found."}
                if odd_coin == 0:
                    return {"success": False, "error": "Cannot find child coin, please wait then retry."}
                coin_state = coin_state_list[0]
        # Get parent coin
        parent_coin_state_list: List[CoinState] = await self.service.wallet_state_manager.wallet_node.get_coin_state(
            [coin_state.coin.parent_coin_info], peer=peer
        )
        if parent_coin_state_list is None or len(parent_coin_state_list) < 1:
            return {
                "success": False,
                "error": f"Parent coin record 0x{coin_state.coin.parent_coin_info.hex()} not found",
            }
        parent_coin_state: CoinState = parent_coin_state_list[0]
        coin_spend: CoinSpend = await self.service.wallet_state_manager.wallet_node.fetch_puzzle_solution(
            peer, parent_coin_state.spent_height, parent_coin_state.coin
        )
        # convert to NFTInfo
        try:
            # Check if the metadata is updated
            full_puzzle: Program = Program.from_bytes(bytes(coin_spend.puzzle_reveal))

            uncurried_nft: UncurriedNFT = UncurriedNFT.uncurry(full_puzzle)
            metadata, p2_puzzle_hash = get_metadata_and_phs(uncurried_nft, coin_spend.solution)
            # Note: This is not the actual unspent NFT full puzzle.
            # There is no way to rebuild the full puzzle in a different wallet.
            # But it shouldn't have impact on generating the NFTInfo, since inner_puzzle is not used there.
            if uncurried_nft.supports_did:
                inner_puzzle = nft_puzzles.recurry_nft_puzzle(
                    uncurried_nft, coin_spend.solution.to_program(), uncurried_nft.p2_puzzle
                )
            else:
                inner_puzzle = uncurried_nft.p2_puzzle
            full_puzzle = nft_puzzles.create_full_puzzle(
                uncurried_nft.singleton_launcher_id,
                metadata,
                uncurried_nft.metadata_updater_hash,
                inner_puzzle,
            )

            # Get launcher coin
            launcher_coin: List[CoinState] = await self.service.wallet_state_manager.wallet_node.get_coin_state(
                [uncurried_nft.singleton_launcher_id], peer=peer
            )
            if launcher_coin is None or len(launcher_coin) < 1 or launcher_coin[0].spent_height is None:
                return {
                    "success": False,
                    "error": f"Launcher coin record 0x{uncurried_nft.singleton_launcher_id.hex()} not found",
                }
            nft_info: NFTInfo = nft_puzzles.get_nft_info_from_puzzle(
                NFTCoinInfo(
                    uncurried_nft.singleton_launcher_id,
                    coin_state.coin,
                    None,
                    full_puzzle,
                    launcher_coin[0].spent_height,
                )
            )
        except Exception as e:
            return {"success": False, "error": f"The coin is not a NFT. {e}"}
        else:
            return {"success": True, "nft_info": nft_info}

    async def nft_add_uri(self, request) -> Dict:
        assert self.service.wallet_state_manager is not None
        wallet_id = uint32(request["wallet_id"])
        # Note metadata updater can only add one uri for one field per spend.
        # If you want to add multiple uris for one field, you need to spend multiple times.
        nft_wallet: NFTWallet = self.service.wallet_state_manager.wallets[wallet_id]
        try:
            uri = request["uri"]
            key = request["key"]
            nft_coin_id = request["nft_coin_id"]
            if nft_coin_id.startswith(NFT_HRP):
                nft_coin_id = decode_puzzle_hash(nft_coin_id)
            else:
                nft_coin_id = bytes32.from_hexstr(nft_coin_id)
            nft_coin_info = nft_wallet.get_nft_coin_by_id(nft_coin_id)
            fee = uint64(request.get("fee", 0))
            spend_bundle = await nft_wallet.update_metadata(nft_coin_info, key, uri, fee=fee)
            return {"wallet_id": wallet_id, "success": True, "spend_bundle": spend_bundle}
        except Exception as e:
            log.exception(f"Failed to update NFT metadata: {e}")
            return {"success": False, "error": str(e)}

    ##########################################################################################
    # Rate Limited Wallet
    ##########################################################################################

    async def rl_set_user_info(self, request):
        assert self.service.wallet_state_manager is not None

        wallet_id = uint32(int(request["wallet_id"]))
        rl_user = self.service.wallet_state_manager.wallets[wallet_id]
        origin = request["origin"]
        async with self.service.wallet_state_manager.lock:
            await rl_user.set_user_info(
                uint64(request["interval"]),
                uint64(request["limit"]),
                origin["parent_coin_info"],
                origin["puzzle_hash"],
                origin["amount"],
                request["admin_pubkey"],
            )
        return {}

    async def send_clawback_transaction(self, request):
        assert self.service.wallet_state_manager is not None

        wallet_id = int(request["wallet_id"])
        wallet: RLWallet = self.service.wallet_state_manager.wallets[wallet_id]

        fee = int(request["fee"])
        async with self.service.wallet_state_manager.lock:
            tx = await wallet.clawback_rl_coin_transaction(fee)
            await wallet.push_transaction(tx)

        # Transaction may not have been included in the mempool yet. Use get_transaction to check.
        return {
            "transaction": tx,
            "transaction_id": tx.name,
        }

    async def add_rate_limited_funds(self, request):
        wallet_id = uint32(request["wallet_id"])
        wallet: RLWallet = self.service.wallet_state_manager.wallets[wallet_id]
        puzzle_hash = wallet.rl_get_aggregation_puzzlehash(wallet.rl_info.rl_puzzle_hash)
        async with self.service.wallet_state_manager.lock:
            await wallet.rl_add_funds(request["amount"], puzzle_hash, request["fee"])
        return {"status": "SUCCESS"}

    async def get_farmed_amount(self, request):
        tx_records: List[TransactionRecord] = await self.service.wallet_state_manager.tx_store.get_farming_rewards()
        amount = 0
        pool_reward_amount = 0
        farmer_reward_amount = 0
        fee_amount = 0
        last_height_farmed = 0
        for record in tx_records:
            if record.wallet_id not in self.service.wallet_state_manager.wallets:
                continue
            if record.type == TransactionType.COINBASE_REWARD:
                if self.service.wallet_state_manager.wallets[record.wallet_id].type() == WalletType.POOLING_WALLET:
                    # Don't add pool rewards for pool wallets.
                    continue
                pool_reward_amount += record.amount
            height = record.height_farmed(self.service.constants.GENESIS_CHALLENGE)
            if record.type == TransactionType.FEE_REWARD:
                fee_amount += record.amount - calculate_base_farmer_reward(height)
                farmer_reward_amount += calculate_base_farmer_reward(height)
            if height > last_height_farmed:
                last_height_farmed = height
            amount += record.amount

        assert amount == pool_reward_amount + farmer_reward_amount + fee_amount
        return {
            "farmed_amount": amount,
            "pool_reward_amount": pool_reward_amount,
            "farmer_reward_amount": farmer_reward_amount,
            "fee_amount": fee_amount,
            "last_height_farmed": last_height_farmed,
        }

    async def create_signed_transaction(self, request, hold_lock=True) -> Dict:
        assert self.service.wallet_state_manager is not None
        if "additions" not in request or len(request["additions"]) < 1:
            raise ValueError("Specify additions list")

        additions: List[Dict] = request["additions"]
        amount_0: uint64 = uint64(additions[0]["amount"])
        assert amount_0 <= self.service.constants.MAX_COIN_AMOUNT
        puzzle_hash_0 = bytes32.from_hexstr(additions[0]["puzzle_hash"])
        if len(puzzle_hash_0) != 32:
            raise ValueError(f"Address must be 32 bytes. {puzzle_hash_0.hex()}")

        memos_0 = None if "memos" not in additions[0] else [mem.encode("utf-8") for mem in additions[0]["memos"]]

        additional_outputs: List[AmountWithPuzzlehash] = []
        for addition in additions[1:]:
            receiver_ph = bytes32.from_hexstr(addition["puzzle_hash"])
            if len(receiver_ph) != 32:
                raise ValueError(f"Address must be 32 bytes. {receiver_ph.hex()}")
            amount = uint64(addition["amount"])
            if amount > self.service.constants.MAX_COIN_AMOUNT:
                raise ValueError(f"Coin amount cannot exceed {self.service.constants.MAX_COIN_AMOUNT}")
            memos = [] if "memos" not in addition else [mem.encode("utf-8") for mem in addition["memos"]]
            additional_outputs.append({"puzzlehash": receiver_ph, "amount": amount, "memos": memos})

        fee = uint64(0)
        if "fee" in request:
            fee = uint64(request["fee"])

        coins = None
        if "coins" in request and len(request["coins"]) > 0:
            coins = set([Coin.from_json_dict(coin_json) for coin_json in request["coins"]])

        coin_announcements: Optional[Set[Announcement]] = None
        if (
            "coin_announcements" in request
            and request["coin_announcements"] is not None
            and len(request["coin_announcements"]) > 0
        ):
            coin_announcements = {
                Announcement(
                    bytes32.from_hexstr(announcement["coin_id"]),
                    hexstr_to_bytes(announcement["message"]),
                    hexstr_to_bytes(announcement["morph_bytes"])
                    if "morph_bytes" in announcement and len(announcement["morph_bytes"]) > 0
                    else None,
                )
                for announcement in request["coin_announcements"]
            }

        puzzle_announcements: Optional[Set[Announcement]] = None
        if (
            "puzzle_announcements" in request
            and request["puzzle_announcements"] is not None
            and len(request["puzzle_announcements"]) > 0
        ):
            puzzle_announcements = {
                Announcement(
                    bytes32.from_hexstr(announcement["puzzle_hash"]),
                    hexstr_to_bytes(announcement["message"]),
                    hexstr_to_bytes(announcement["morph_bytes"])
                    if "morph_bytes" in announcement and len(announcement["morph_bytes"]) > 0
                    else None,
                )
                for announcement in request["puzzle_announcements"]
            }

        if hold_lock:
            async with self.service.wallet_state_manager.lock:
                signed_tx = await self.service.wallet_state_manager.main_wallet.generate_signed_transaction(
                    amount_0,
                    bytes32(puzzle_hash_0),
                    fee,
                    coins=coins,
                    ignore_max_send_amount=True,
                    primaries=additional_outputs,
                    memos=memos_0,
                    coin_announcements_to_consume=coin_announcements,
                    puzzle_announcements_to_consume=puzzle_announcements,
                )
        else:
            signed_tx = await self.service.wallet_state_manager.main_wallet.generate_signed_transaction(
                amount_0,
                bytes32(puzzle_hash_0),
                fee,
                coins=coins,
                ignore_max_send_amount=True,
                primaries=additional_outputs,
                memos=memos_0,
                coin_announcements_to_consume=coin_announcements,
                puzzle_announcements_to_consume=puzzle_announcements,
            )
        return {"signed_tx": signed_tx.to_json_dict_convenience(self.service.config)}

    ##########################################################################################
    # Pool Wallet
    ##########################################################################################
    async def pw_join_pool(self, request) -> Dict:
        if self.service.wallet_state_manager is None:
            return {"success": False, "error": "not_initialized"}
        fee = uint64(request.get("fee", 0))
        wallet_id = uint32(request["wallet_id"])
        wallet: PoolWallet = self.service.wallet_state_manager.wallets[wallet_id]
        if wallet.type() != uint8(WalletType.POOLING_WALLET):
            raise ValueError(f"Wallet with wallet id: {wallet_id} is not a plotNFT wallet.")

        pool_wallet_info: PoolWalletInfo = await wallet.get_current_state()
        owner_pubkey = pool_wallet_info.current.owner_pubkey
        target_puzzlehash = None

        if await self.service.wallet_state_manager.synced() is False:
            raise ValueError("Wallet needs to be fully synced.")

        if "target_puzzlehash" in request:
            target_puzzlehash = bytes32(hexstr_to_bytes(request["target_puzzlehash"]))
        assert target_puzzlehash is not None
        new_target_state: PoolState = create_pool_state(
            FARMING_TO_POOL,
            target_puzzlehash,
            owner_pubkey,
            request["pool_url"],
            uint32(request["relative_lock_height"]),
        )
        async with self.service.wallet_state_manager.lock:
            total_fee, tx, fee_tx = await wallet.join_pool(new_target_state, fee)
            return {"total_fee": total_fee, "transaction": tx, "fee_transaction": fee_tx}

    async def pw_self_pool(self, request) -> Dict:
        if self.service.wallet_state_manager is None:
            return {"success": False, "error": "not_initialized"}
        # Leaving a pool requires two state transitions.
        # First we transition to PoolSingletonState.LEAVING_POOL
        # Then we transition to FARMING_TO_POOL or SELF_POOLING
        fee = uint64(request.get("fee", 0))
        wallet_id = uint32(request["wallet_id"])
        wallet: PoolWallet = self.service.wallet_state_manager.wallets[wallet_id]
        if wallet.type() != uint8(WalletType.POOLING_WALLET):
            raise ValueError(f"Wallet with wallet id: {wallet_id} is not a plotNFT wallet.")

        if await self.service.wallet_state_manager.synced() is False:
            raise ValueError("Wallet needs to be fully synced.")

        async with self.service.wallet_state_manager.lock:
            total_fee, tx, fee_tx = await wallet.self_pool(fee)
            return {"total_fee": total_fee, "transaction": tx, "fee_transaction": fee_tx}

    async def pw_absorb_rewards(self, request) -> Dict:
        """Perform a sweep of the p2_singleton rewards controlled by the pool wallet singleton"""
        if self.service.wallet_state_manager is None:
            return {"success": False, "error": "not_initialized"}
        if await self.service.wallet_state_manager.synced() is False:
            raise ValueError("Wallet needs to be fully synced before collecting rewards")
        fee = uint64(request.get("fee", 0))
        max_spends_in_tx = request.get("max_spends_in_tx", None)
        wallet_id = uint32(request["wallet_id"])
        wallet: PoolWallet = self.service.wallet_state_manager.wallets[wallet_id]
        if wallet.type() != uint8(WalletType.POOLING_WALLET):
            raise ValueError(f"Wallet with wallet id: {wallet_id} is not a plotNFT wallet.")

        async with self.service.wallet_state_manager.lock:
            transaction, fee_tx = await wallet.claim_pool_rewards(fee, max_spends_in_tx)
            state: PoolWalletInfo = await wallet.get_current_state()
        return {"state": state.to_json_dict(), "transaction": transaction, "fee_transaction": fee_tx}

    async def pw_status(self, request) -> Dict:
        """Return the complete state of the Pool wallet with id `request["wallet_id"]`"""
        if self.service.wallet_state_manager is None:
            return {"success": False, "error": "not_initialized"}
        wallet_id = uint32(request["wallet_id"])
        wallet: PoolWallet = self.service.wallet_state_manager.wallets[wallet_id]

        if wallet.type() != WalletType.POOLING_WALLET.value:
            raise ValueError(f"Wallet with wallet id: {wallet_id} is not a plotNFT wallet.")

        state: PoolWalletInfo = await wallet.get_current_state()
        unconfirmed_transactions: List[TransactionRecord] = await wallet.get_unconfirmed_transactions()
        return {
            "state": state.to_json_dict(),
            "unconfirmed_transactions": unconfirmed_transactions,
        }

    ##########################################################################################
    # DataLayer Wallet
    ##########################################################################################
    async def create_new_dl(self, request) -> Dict:
        """Initialize the DataLayer Wallet (only one can exist)"""
        if self.service.wallet_state_manager is None:
            raise ValueError("The wallet service is not currently initialized")

        for _, wallet in self.service.wallet_state_manager.wallets.items():
            if WalletType(wallet.type()) == WalletType.DATA_LAYER:
                dl_wallet = wallet
                break
        else:
            async with self.service.wallet_state_manager.lock:
                dl_wallet = await DataLayerWallet.create_new_dl_wallet(
                    self.service.wallet_state_manager,
                    self.service.wallet_state_manager.main_wallet,
                    in_transaction=False,
                )

        try:
            async with self.service.wallet_state_manager.lock:
                dl_tx, std_tx, launcher_id = await dl_wallet.generate_new_reporter(
                    bytes32.from_hexstr(request["root"]), fee=request.get("fee", uint64(0))
                )
                await self.service.wallet_state_manager.add_pending_transaction(dl_tx)
                await self.service.wallet_state_manager.add_pending_transaction(std_tx)
        except ValueError as e:
            log.error(f"Error while generating new reporter {e}")
            return {"success": False, "error": str(e)}

        return {
            "success": True,
            "transactions": [tx.to_json_dict_convenience(self.service.config) for tx in (dl_tx, std_tx)],
            "launcher_id": launcher_id,
        }

    async def dl_track_new(self, request) -> Dict:
        """Initialize the DataLayer Wallet (only one can exist)"""
        if self.service.wallet_state_manager is None:
            raise ValueError("The wallet service is not currently initialized")

        for _, wallet in self.service.wallet_state_manager.wallets.items():
            if WalletType(wallet.type()) == WalletType.DATA_LAYER:
                dl_wallet = wallet
                break
        else:
            async with self.service.wallet_state_manager.lock:
                dl_wallet = await DataLayerWallet.create_new_dl_wallet(
                    self.service.wallet_state_manager,
                    self.service.wallet_state_manager.main_wallet,
                    in_transaction=False,
                )

        await dl_wallet.track_new_launcher_id(bytes32.from_hexstr(request["launcher_id"]))
        return {}

    async def dl_stop_tracking(self, request) -> Dict:
        """Initialize the DataLayer Wallet (only one can exist)"""
        if self.service.wallet_state_manager is None:
            raise ValueError("The wallet service is not currently initialized")

        dl_wallet = self.service.wallet_state_manager.get_dl_wallet()
        if dl_wallet is None:
            raise ValueError("The DataLayer wallet has not been initialized")

        await dl_wallet.stop_tracking_singleton(bytes32.from_hexstr(request["launcher_id"]))
        return {}

    async def dl_latest_singleton(self, request) -> Dict:
        """Get the singleton record for the latest singleton of a launcher ID"""
        if self.service.wallet_state_manager is None:
            raise ValueError("The wallet service is not currently initialized")

        for _, wallet in self.service.wallet_state_manager.wallets.items():
            if WalletType(wallet.type()) == WalletType.DATA_LAYER:
                only_confirmed = request.get("only_confirmed")
                if only_confirmed is None:
                    only_confirmed = False
                record = await wallet.get_latest_singleton(bytes32.from_hexstr(request["launcher_id"]), only_confirmed)
                return {"singleton": None if record is None else record.to_json_dict()}

        raise ValueError("No DataLayer wallet has been initialized")

    async def dl_singletons_by_root(self, request) -> Dict:
        """Get the singleton records that contain the specified root"""
        if self.service.wallet_state_manager is None:
            raise ValueError("The wallet service is not currently initialized")

        for wallet in self.service.wallet_state_manager.wallets.values():
            if WalletType(wallet.type()) == WalletType.DATA_LAYER:
                records = await wallet.get_singletons_by_root(
                    bytes32.from_hexstr(request["launcher_id"]), bytes32.from_hexstr(request["root"])
                )
                records_json = [rec.to_json_dict() for rec in records]
                return {"singletons": records_json}

        raise ValueError("No DataLayer wallet has been initialized")

    async def dl_update_root(self, request) -> Dict:
        """Get the singleton record for the latest singleton of a launcher ID"""
        if self.service.wallet_state_manager is None:
            raise ValueError("The wallet service is not currently initialized")

        for _, wallet in self.service.wallet_state_manager.wallets.items():
            if WalletType(wallet.type()) == WalletType.DATA_LAYER:
                async with self.service.wallet_state_manager.lock:
                    records = await wallet.create_update_state_spend(
                        bytes32.from_hexstr(request["launcher_id"]),
                        bytes32.from_hexstr(request["new_root"]),
                        fee=uint64(request.get("fee", 0)),
                        in_transaction=False,
                    )
                    for record in records:
                        await self.service.wallet_state_manager.add_pending_transaction(record)
                    return {"tx_record": records[0].to_json_dict_convenience(self.service.config)}

        raise ValueError("No DataLayer wallet has been initialized")

    async def dl_update_multiple(self, request) -> Dict:
        """Update multiple singletons with new merkle roots"""
        if self.service.wallet_state_manager is None:
            return {"success": False, "error": "not_initialized"}

        for _, wallet in self.service.wallet_state_manager.wallets.items():
            if WalletType(wallet.type()) == WalletType.DATA_LAYER:
                async with self.service.wallet_state_manager.lock:
                    # TODO: This method should optionally link the singletons with announcements.
                    #       Otherwise spends are vulnerable to signature subtraction.
                    tx_records: List[TransactionRecord] = []
                    for launcher, root in request["updates"].items():
                        records = await wallet.create_update_state_spend(
                            bytes32.from_hexstr(launcher), bytes32.from_hexstr(root), in_transaction=False
                        )
                        tx_records.extend(records)
                    # Now that we have all the txs, we need to aggregate them all into just one spend
                    modified_txs: List[TransactionRecord] = []
                    aggregate_spend = SpendBundle([], G2Element())
                    for tx in tx_records:
                        if tx.spend_bundle is not None:
                            aggregate_spend = SpendBundle.aggregate([aggregate_spend, tx.spend_bundle])
                            modified_txs.append(dataclasses.replace(tx, spend_bundle=None))
                    modified_txs[0] = dataclasses.replace(modified_txs[0], spend_bundle=aggregate_spend)
                    for tx in modified_txs:
                        await self.service.wallet_state_manager.add_pending_transaction(tx)
                    return {"tx_records": [rec.to_json_dict_convenience(self.service.config) for rec in modified_txs]}

        raise ValueError("No DataLayer wallet has been initialized")

    async def dl_history(self, request) -> Dict:
        """Get the singleton record for the latest singleton of a launcher ID"""
        if self.service.wallet_state_manager is None:
            raise ValueError("The wallet service is not currently initialized")

        for _, wallet in self.service.wallet_state_manager.wallets.items():
            if WalletType(wallet.type()) == WalletType.DATA_LAYER:
                additional_kwargs = {}

                if "min_generation" in request:
                    additional_kwargs["min_generation"] = uint32(request["min_generation"])
                if "max_generation" in request:
                    additional_kwargs["max_generation"] = uint32(request["max_generation"])
                if "num_results" in request:
                    additional_kwargs["num_results"] = uint32(request["num_results"])

                history = await wallet.get_history(bytes32.from_hexstr(request["launcher_id"]), **additional_kwargs)
                history_json = [rec.to_json_dict() for rec in history]
                return {"history": history_json, "count": len(history_json)}

        raise ValueError("No DataLayer wallet has been initialized")

    async def dl_owned_singletons(self, request) -> Dict:
        """Get all owned singleton records"""
        if self.service.wallet_state_manager is None:
            raise ValueError("The wallet service is not currently initialized")

        for _, wallet in self.service.wallet_state_manager.wallets.items():
            if WalletType(wallet.type()) == WalletType.DATA_LAYER:
                break
        else:
            raise ValueError("No DataLayer wallet has been initialized")

        singletons = await wallet.get_owned_singletons()
        singletons_json = [singleton.to_json_dict() for singleton in singletons]

        return {"singletons": singletons_json, "count": len(singletons_json)}<|MERGE_RESOLUTION|>--- conflicted
+++ resolved
@@ -69,11 +69,7 @@
         self.service_name = "chia_wallet"
         self.balance_cache: Dict[int, Any] = {}
 
-<<<<<<< HEAD
-    def get_routes(self) -> Dict[str, Callable[[Any], Any]]:
-=======
     def get_routes(self) -> Dict[str, Endpoint]:
->>>>>>> 421ec50a
         return {
             # Key management
             "/log_in": self.log_in,
@@ -1534,11 +1530,7 @@
             log.exception(f"Failed to transfer NFT: {e}")
             return {"success": False, "error": str(e)}
 
-<<<<<<< HEAD
-    async def nft_get_info(self, request: Dict):
-=======
     async def nft_get_info(self, request: Dict) -> Dict[str, object]:
->>>>>>> 421ec50a
         assert self.service.wallet_state_manager is not None
         if "coin_id" not in request:
             return {"success": False, "error": "Coin ID is required."}
