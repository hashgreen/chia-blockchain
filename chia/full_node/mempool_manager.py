import asyncio
import collections
import dataclasses
import logging
import time
from concurrent.futures.process import ProcessPoolExecutor
from typing import Dict, List, Optional, Set, Tuple
from blspy import GTElement
from chiabip158 import PyBIP158
from clvm.casts import int_from_bytes

from chia.util import cached_bls
from chia.consensus.block_record import BlockRecord
from chia.consensus.constants import ConsensusConstants
from chia.consensus.cost_calculator import NPCResult
from chia.full_node.bundle_tools import simple_solution_generator
from chia.full_node.coin_store import CoinStore
from chia.full_node.mempool import Mempool
from chia.full_node.mempool_check_conditions import mempool_check_conditions_dict, get_name_puzzle_conditions
from chia.full_node.pending_tx_cache import PendingTxCache
from chia.types.blockchain_format.coin import Coin
from chia.types.blockchain_format.program import SerializedProgram
from chia.types.blockchain_format.sized_bytes import bytes32, bytes48
from chia.types.coin_record import CoinRecord
from chia.types.condition_opcodes import ConditionOpcode
from chia.types.condition_with_args import ConditionWithArgs
from chia.types.mempool_inclusion_status import MempoolInclusionStatus
from chia.types.mempool_item import MempoolItem
from chia.types.spend_bundle import SpendBundle
from chia.util.cached_bls import LOCAL_CACHE
from chia.util.condition_tools import pkm_pairs
from chia.util.errors import Err, ValidationError
from chia.util.generator_tools import additions_for_npc
from chia.util.ints import uint32, uint64
from chia.util.lru_cache import LRUCache
<<<<<<< HEAD
from chia.util.setproctitle import setproctitle
=======
from chia.util.setproctitle import getproctitle, setproctitle
>>>>>>> 89740234
from chia.util.streamable import recurse_jsonify

log = logging.getLogger(__name__)


def validate_clvm_and_signature(
    spend_bundle_bytes: bytes, max_cost: int, cost_per_byte: int, additional_data: bytes
) -> Tuple[Optional[Err], bytes, Dict[bytes, bytes]]:
    """
    Validates CLVM and aggregate signature for a spendbundle. This is meant to be called under a ProcessPoolExecutor
    in order to validate the heavy parts of a transction in a different thread. Returns an optional error,
    the NPCResult and a cache of the new pairings validated (if not error)
    """
    try:
        bundle: SpendBundle = SpendBundle.from_bytes(spend_bundle_bytes)
        program = simple_solution_generator(bundle)
        # npc contains names of the coins removed, puzzle_hashes and their spend conditions
        result: NPCResult = get_name_puzzle_conditions(
            program, max_cost, cost_per_byte=cost_per_byte, mempool_mode=True
        )

        if result.error is not None:
            return Err(result.error), b"", {}

        pks: List[bytes48]
        msgs: List[bytes]
        pks, msgs = pkm_pairs(result.npc_list, additional_data)

        # Verify aggregated signature
        cache: LRUCache = LRUCache(10000)
        if not cached_bls.aggregate_verify(pks, msgs, bundle.aggregated_signature, True, cache):
            return Err.BAD_AGGREGATE_SIGNATURE, b"", {}
        new_cache_entries: Dict[bytes, bytes] = {}
        for k, v in cache.cache.items():
            new_cache_entries[k] = bytes(v)
    except ValidationError as e:
        return e.code, b"", {}
    except Exception:
        return Err.UNKNOWN, b"", {}

    return None, bytes(result), new_cache_entries


class MempoolManager:
    def __init__(self, coin_store: CoinStore, consensus_constants: ConsensusConstants):
        self.constants: ConsensusConstants = consensus_constants
        self.constants_json = recurse_jsonify(dataclasses.asdict(self.constants))

        # Keep track of seen spend_bundles
        self.seen_bundle_hashes: Dict[bytes32, bytes32] = {}

        self.coin_store = coin_store
        self.lock = asyncio.Lock()

        # The fee per cost must be above this amount to consider the fee "nonzero", and thus able to kick out other
        # transactions. This prevents spam. This is equivalent to 0.055 XCH per block, or about 0.00005 XCH for two
        # spends.
        self.nonzero_fee_minimum_fpc = 5

        self.limit_factor = 0.5
        self.mempool_max_total_cost = int(self.constants.MAX_BLOCK_COST_CLVM * self.constants.MEMPOOL_BLOCK_BUFFER)

        # Transactions that were unable to enter mempool, used for retry. (they were invalid)
        self.potential_cache = PendingTxCache(self.constants.MAX_BLOCK_COST_CLVM * 1)
        self.seen_cache_size = 10000
<<<<<<< HEAD
        self.pool = ProcessPoolExecutor(max_workers=2, initializer=setproctitle, initargs=("chia_full_node",))
=======
        self.pool = ProcessPoolExecutor(max_workers=2, initializer=setproctitle, initargs=(f"{getproctitle()}_worker",))
>>>>>>> 89740234

        # The mempool will correspond to a certain peak
        self.peak: Optional[BlockRecord] = None
        self.mempool: Mempool = Mempool(self.mempool_max_total_cost)

    def shut_down(self):
        self.pool.shutdown(wait=True)

    async def create_bundle_from_mempool(
        self, last_tb_header_hash: bytes32
    ) -> Optional[Tuple[SpendBundle, List[Coin], List[Coin]]]:
        """
        Returns aggregated spendbundle that can be used for creating new block,
        additions and removals in that spend_bundle
        """
        if self.peak is None or self.peak.header_hash != last_tb_header_hash:
            return None

        cost_sum = 0  # Checks that total cost does not exceed block maximum
        fee_sum = 0  # Checks that total fees don't exceed 64 bits
        spend_bundles: List[SpendBundle] = []
        removals = []
        additions = []
        broke_from_inner_loop = False
        log.info(f"Starting to make block, max cost: {self.constants.MAX_BLOCK_COST_CLVM}")
        for dic in reversed(self.mempool.sorted_spends.values()):
            if broke_from_inner_loop:
                break
            for item in dic.values():
                log.info(f"Cumulative cost: {cost_sum}, fee per cost: {item.fee / item.cost}")
                if (
                    item.cost + cost_sum <= self.limit_factor * self.constants.MAX_BLOCK_COST_CLVM
                    and item.fee + fee_sum <= self.constants.MAX_COIN_AMOUNT
                ):
                    spend_bundles.append(item.spend_bundle)
                    cost_sum += item.cost
                    fee_sum += item.fee
                    removals.extend(item.removals)
                    additions.extend(item.additions)
                else:
                    broke_from_inner_loop = True
                    break
        if len(spend_bundles) > 0:
            log.info(
                f"Cumulative cost of block (real cost should be less) {cost_sum}. Proportion "
                f"full: {cost_sum / self.constants.MAX_BLOCK_COST_CLVM}"
            )
            agg = SpendBundle.aggregate(spend_bundles)
            return agg, additions, removals
        else:
            return None

    def get_filter(self) -> bytes:
        all_transactions: Set[bytes32] = set()
        byte_array_list = []
        for key, _ in self.mempool.spends.items():
            if key not in all_transactions:
                all_transactions.add(key)
                byte_array_list.append(bytearray(key))

        tx_filter: PyBIP158 = PyBIP158(byte_array_list)
        return bytes(tx_filter.GetEncoded())

    def is_fee_enough(self, fees: uint64, cost: uint64) -> bool:
        """
        Determines whether any of the pools can accept a transaction with a given fees
        and cost.
        """
        if cost == 0:
            return False
        fees_per_cost = fees / cost
        if not self.mempool.at_full_capacity(cost) or (
            fees_per_cost >= self.nonzero_fee_minimum_fpc and fees_per_cost > self.mempool.get_min_fee_rate(cost)
        ):
            return True
        return False

    def add_and_maybe_pop_seen(self, spend_name: bytes32):
        self.seen_bundle_hashes[spend_name] = spend_name
        while len(self.seen_bundle_hashes) > self.seen_cache_size:
            first_in = list(self.seen_bundle_hashes.keys())[0]
            self.seen_bundle_hashes.pop(first_in)

    def seen(self, bundle_hash: bytes32) -> bool:
        """Return true if we saw this spendbundle recently"""
        return bundle_hash in self.seen_bundle_hashes

    def remove_seen(self, bundle_hash: bytes32):
        if bundle_hash in self.seen_bundle_hashes:
            self.seen_bundle_hashes.pop(bundle_hash)

    @staticmethod
    def get_min_fee_increase() -> int:
        # 0.00001 XCH
        return 10000000

    def can_replace(
        self,
        conflicting_items: Dict[bytes32, MempoolItem],
        removals: Dict[bytes32, CoinRecord],
        fees: uint64,
        fees_per_cost: float,
    ) -> bool:
        conflicting_fees = 0
        conflicting_cost = 0
        for item in conflicting_items.values():
            conflicting_fees += item.fee
            conflicting_cost += item.cost

            # All coins spent in all conflicting items must also be spent in the new item. (superset rule). This is
            # important because otherwise there exists an attack. A user spends coin A. An attacker replaces the
            # bundle with AB with a higher fee. An attacker then replaces the bundle with just B with a higher
            # fee than AB therefore kicking out A altogether. The better way to solve this would be to keep a cache
            # of booted transactions like A, and retry them after they get removed from mempool due to a conflict.
            for coin in item.removals:
                if coin.name() not in removals:
                    log.debug(f"Rejecting conflicting tx as it does not spend conflicting coin {coin.name()}")
                    return False

        # New item must have higher fee per cost
        conflicting_fees_per_cost = conflicting_fees / conflicting_cost
        if fees_per_cost <= conflicting_fees_per_cost:
            log.debug(
                f"Rejecting conflicting tx due to not increasing fees per cost "
                f"({fees_per_cost} <= {conflicting_fees_per_cost})"
            )
            return False

        # New item must increase the total fee at least by a certain amount
        fee_increase = fees - conflicting_fees
        if fee_increase < self.get_min_fee_increase():
            log.debug(f"Rejecting conflicting tx due to low fee increase ({fee_increase})")
            return False

        log.info(f"Replacing conflicting tx in mempool. New tx fee: {fees}, old tx fees: {conflicting_fees}")
        return True

    async def pre_validate_spendbundle(
        self, new_spend: SpendBundle, new_spend_bytes: Optional[bytes], spend_name: bytes32
    ) -> NPCResult:
        """
        Errors are included within the cached_result.
        This runs in another process so we don't block the main thread
        """
        start_time = time.time()
        if new_spend_bytes is None:
            new_spend_bytes = bytes(new_spend)

        err, cached_result_bytes, new_cache_entries = await asyncio.get_running_loop().run_in_executor(
            self.pool,
            validate_clvm_and_signature,
            new_spend_bytes,
            int(self.limit_factor * self.constants.MAX_BLOCK_COST_CLVM),
            self.constants.COST_PER_BYTE,
            self.constants.AGG_SIG_ME_ADDITIONAL_DATA,
        )

        if err is not None:
            raise ValidationError(err)
        for cache_entry_key, cached_entry_value in new_cache_entries.items():
            LOCAL_CACHE.put(cache_entry_key, GTElement.from_bytes(cached_entry_value))
        ret = NPCResult.from_bytes(cached_result_bytes)
        end_time = time.time()
        log.debug(f"pre_validate_spendbundle took {end_time - start_time:0.4f} seconds for {spend_name}")
        return ret

    async def add_spendbundle(
        self,
        new_spend: SpendBundle,
        npc_result: NPCResult,
        spend_name: bytes32,
        program: Optional[SerializedProgram] = None,
    ) -> Tuple[Optional[uint64], MempoolInclusionStatus, Optional[Err]]:
        """
        Tries to add spend bundle to the mempool
        Returns the cost (if SUCCESS), the result (MempoolInclusion status), and an optional error
        """
        start_time = time.time()
        if self.peak is None:
            return None, MempoolInclusionStatus.FAILED, Err.MEMPOOL_NOT_INITIALIZED

        npc_list = npc_result.npc_list
        assert npc_result.error is None
        if program is None:
            program = simple_solution_generator(new_spend).program
        cost = npc_result.cost

        log.debug(f"Cost: {cost}")

        if cost > int(self.limit_factor * self.constants.MAX_BLOCK_COST_CLVM):
            # we shouldn't ever end up here, since the cost is limited when we
            # execute the CLVM program.
            return None, MempoolInclusionStatus.FAILED, Err.BLOCK_COST_EXCEEDS_MAX

        # build removal list
        removal_names: List[bytes32] = [npc.coin_name for npc in npc_list]
        if set(removal_names) != set([s.name() for s in new_spend.removals()]):
            return None, MempoolInclusionStatus.FAILED, Err.INVALID_SPEND_BUNDLE

        additions = additions_for_npc(npc_list)

        additions_dict: Dict[bytes32, Coin] = {}
        for add in additions:
            additions_dict[add.name()] = add

        addition_amount: int = 0
        # Check additions for max coin amount
        for coin in additions:
            if coin.amount < 0:
                return (
                    None,
                    MempoolInclusionStatus.FAILED,
                    Err.COIN_AMOUNT_NEGATIVE,
                )
            if coin.amount > self.constants.MAX_COIN_AMOUNT:
                return (
                    None,
                    MempoolInclusionStatus.FAILED,
                    Err.COIN_AMOUNT_EXCEEDS_MAXIMUM,
                )
            addition_amount = addition_amount + coin.amount
        # Check for duplicate outputs
        addition_counter = collections.Counter(_.name() for _ in additions)
        for k, v in addition_counter.items():
            if v > 1:
                return None, MempoolInclusionStatus.FAILED, Err.DUPLICATE_OUTPUT
        # Check for duplicate inputs
        removal_counter = collections.Counter(name for name in removal_names)
        for k, v in removal_counter.items():
            if v > 1:
                return None, MempoolInclusionStatus.FAILED, Err.DOUBLE_SPEND
        # Skip if already added
        if spend_name in self.mempool.spends:
            return uint64(cost), MempoolInclusionStatus.SUCCESS, None

        removal_record_dict: Dict[bytes32, CoinRecord] = {}
        removal_coin_dict: Dict[bytes32, Coin] = {}
        removal_amount: int = 0
        for name in removal_names:
            removal_record = await self.coin_store.get_coin_record(name)
            if removal_record is None and name not in additions_dict:
                return None, MempoolInclusionStatus.FAILED, Err.UNKNOWN_UNSPENT
            elif name in additions_dict:
                removal_coin = additions_dict[name]
                # The timestamp and block-height of this coin being spent needs
                # to be consistent with what we use to check time-lock
                # conditions (below). All spends (including ephemeral coins) are
                # spent simultaneously. Ephemeral coins with an
                # ASSERT_SECONDS_RELATIVE 0 condition are still OK to spend in
                # the same block.
                assert self.peak.timestamp is not None
                removal_record = CoinRecord(
                    removal_coin,
                    uint32(self.peak.height + 1),  # In mempool, so will be included in next height
                    uint32(0),
                    False,
                    self.peak.timestamp,
                )

            assert removal_record is not None
            removal_amount = removal_amount + removal_record.coin.amount
            removal_record_dict[name] = removal_record
            removal_coin_dict[name] = removal_record.coin

        removals: List[Coin] = [coin for coin in removal_coin_dict.values()]

        if addition_amount > removal_amount:
            return None, MempoolInclusionStatus.FAILED, Err.MINTING_COIN

        fees = uint64(removal_amount - addition_amount)
        assert_fee_sum: uint64 = uint64(0)

        for npc in npc_list:
            if ConditionOpcode.RESERVE_FEE in npc.condition_dict:
                fee_list: List[ConditionWithArgs] = npc.condition_dict[ConditionOpcode.RESERVE_FEE]
                for cvp in fee_list:
                    fee = int_from_bytes(cvp.vars[0])
                    if fee < 0:
                        return None, MempoolInclusionStatus.FAILED, Err.RESERVE_FEE_CONDITION_FAILED
                    assert_fee_sum = assert_fee_sum + fee
        if fees < assert_fee_sum:
            return (
                None,
                MempoolInclusionStatus.FAILED,
                Err.RESERVE_FEE_CONDITION_FAILED,
            )

        if cost == 0:
            return None, MempoolInclusionStatus.FAILED, Err.UNKNOWN

        fees_per_cost: float = fees / cost
        # If pool is at capacity check the fee, if not then accept even without the fee
        if self.mempool.at_full_capacity(cost):
            if fees_per_cost < self.nonzero_fee_minimum_fpc:
                return None, MempoolInclusionStatus.FAILED, Err.INVALID_FEE_TOO_CLOSE_TO_ZERO
            if fees_per_cost <= self.mempool.get_min_fee_rate(cost):
                return None, MempoolInclusionStatus.FAILED, Err.INVALID_FEE_LOW_FEE
        # Check removals against UnspentDB + DiffStore + Mempool + SpendBundle
        # Use this information later when constructing a block
        fail_reason, conflicts = await self.check_removals(removal_record_dict)
        # If there is a mempool conflict check if this spendbundle has a higher fee per cost than all others
        tmp_error: Optional[Err] = None
        conflicting_pool_items: Dict[bytes32, MempoolItem] = {}
        if fail_reason is Err.MEMPOOL_CONFLICT:
            for conflicting in conflicts:
                sb: MempoolItem = self.mempool.removals[conflicting.name()]
                conflicting_pool_items[sb.name] = sb
            if not self.can_replace(conflicting_pool_items, removal_record_dict, fees, fees_per_cost):
                potential = MempoolItem(
                    new_spend, uint64(fees), npc_result, cost, spend_name, additions, removals, program
                )
                self.potential_cache.add(potential)
                return (
                    uint64(cost),
                    MempoolInclusionStatus.PENDING,
                    Err.MEMPOOL_CONFLICT,
                )

        elif fail_reason:
            return None, MempoolInclusionStatus.FAILED, fail_reason

        if tmp_error:
            return None, MempoolInclusionStatus.FAILED, tmp_error

        # Verify conditions, create hash_key list for aggsig check
        error: Optional[Err] = None
        for npc in npc_list:
            coin_record: CoinRecord = removal_record_dict[npc.coin_name]
            # Check that the revealed removal puzzles actually match the puzzle hash
            if npc.puzzle_hash != coin_record.coin.puzzle_hash:
                log.warning("Mempool rejecting transaction because of wrong puzzle_hash")
                log.warning(f"{npc.puzzle_hash} != {coin_record.coin.puzzle_hash}")
                return None, MempoolInclusionStatus.FAILED, Err.WRONG_PUZZLE_HASH

            chialisp_height = (
                self.peak.prev_transaction_block_height if not self.peak.is_transaction_block else self.peak.height
            )
            assert self.peak.timestamp is not None
            error = mempool_check_conditions_dict(
                coin_record,
                npc.condition_dict,
                uint32(chialisp_height),
                self.peak.timestamp,
            )

            if error:
                if error is Err.ASSERT_HEIGHT_ABSOLUTE_FAILED or error is Err.ASSERT_HEIGHT_RELATIVE_FAILED:
                    potential = MempoolItem(
                        new_spend, uint64(fees), npc_result, cost, spend_name, additions, removals, program
                    )
                    self.potential_cache.add(potential)
                    return uint64(cost), MempoolInclusionStatus.PENDING, error
                break

        if error:
            return None, MempoolInclusionStatus.FAILED, error

        # Remove all conflicting Coins and SpendBundles
        if fail_reason:
            mempool_item: MempoolItem
            for mempool_item in conflicting_pool_items.values():
                self.mempool.remove_from_pool(mempool_item)

        new_item = MempoolItem(new_spend, uint64(fees), npc_result, cost, spend_name, additions, removals, program)
        self.mempool.add_to_pool(new_item)
        now = time.time()
        log.log(
            logging.DEBUG,
            f"add_spendbundle {spend_name} took {now - start_time:0.2f} seconds. "
            f"Cost: {cost} ({round(100.0 * cost/self.constants.MAX_BLOCK_COST_CLVM, 3)}% of max block cost)",
        )

        return uint64(cost), MempoolInclusionStatus.SUCCESS, None

    async def check_removals(self, removals: Dict[bytes32, CoinRecord]) -> Tuple[Optional[Err], List[Coin]]:
        """
        This function checks for double spends, unknown spends and conflicting transactions in mempool.
        Returns Error (if any), dictionary of Unspents, list of coins with conflict errors (if any any).
        Note that additions are not checked for duplicates, because having duplicate additions requires also
        having duplicate removals.
        """
        assert self.peak is not None
        conflicts: List[Coin] = []

        for record in removals.values():
            removal = record.coin
            # 1. Checks if it's been spent already
            if record.spent == 1:
                return Err.DOUBLE_SPEND, []
            # 2. Checks if there's a mempool conflict
            if removal.name() in self.mempool.removals:
                conflicts.append(removal)

        if len(conflicts) > 0:
            return Err.MEMPOOL_CONFLICT, conflicts
        # 5. If coins can be spent return list of unspents as we see them in local storage
        return None, []

    def get_spendbundle(self, bundle_hash: bytes32) -> Optional[SpendBundle]:
        """Returns a full SpendBundle if it's inside one the mempools"""
        if bundle_hash in self.mempool.spends:
            return self.mempool.spends[bundle_hash].spend_bundle
        return None

    def get_mempool_item(self, bundle_hash: bytes32) -> Optional[MempoolItem]:
        """Returns a MempoolItem if it's inside one the mempools"""
        if bundle_hash in self.mempool.spends:
            return self.mempool.spends[bundle_hash]
        return None

    async def new_peak(
        self, new_peak: Optional[BlockRecord], coin_changes: List[CoinRecord]
    ) -> List[Tuple[SpendBundle, NPCResult, bytes32]]:
        """
        Called when a new peak is available, we try to recreate a mempool for the new tip.
        """
        if new_peak is None:
            return []
        if new_peak.is_transaction_block is False:
            return []
        if self.peak == new_peak:
            return []
        assert new_peak.timestamp is not None

        use_optimization: bool = self.peak is not None and new_peak.prev_transaction_block_hash == self.peak.header_hash
        self.peak = new_peak

        if use_optimization:
            # We don't reinitialize a mempool, just kick removed items
            for coin_record in coin_changes:
                if coin_record.name in self.mempool.removals:
                    item = self.mempool.removals[coin_record.name]
                    self.mempool.remove_from_pool(item)
                    self.remove_seen(item.spend_bundle_name)
        else:
            old_pool = self.mempool
            self.mempool = Mempool(self.mempool_max_total_cost)
            for item in old_pool.spends.values():
                _, result, _ = await self.add_spendbundle(
                    item.spend_bundle, item.npc_result, item.spend_bundle_name, item.program
                )
                # If the spend bundle was confirmed or conflicting (can no longer be in mempool), it won't be
                # successfully added to the new mempool. In this case, remove it from seen, so in the case of a reorg,
                # it can be resubmitted
                if result != MempoolInclusionStatus.SUCCESS:
                    self.remove_seen(item.spend_bundle_name)

        potential_txs = self.potential_cache.drain()
        txs_added = []
        for item in potential_txs.values():
            cost, status, error = await self.add_spendbundle(
                item.spend_bundle, item.npc_result, item.spend_bundle_name, program=item.program
            )
            if status == MempoolInclusionStatus.SUCCESS:
                txs_added.append((item.spend_bundle, item.npc_result, item.spend_bundle_name))
        log.info(
            f"Size of mempool: {len(self.mempool.spends)} spends, cost: {self.mempool.total_mempool_cost} "
            f"minimum fee rate (in FPC) to get in for 5M cost tx: {self.mempool.get_min_fee_rate(5000000)}"
        )
        return txs_added

    async def get_items_not_in_filter(self, mempool_filter: PyBIP158, limit: int = 100) -> List[MempoolItem]:
        items: List[MempoolItem] = []
        counter = 0
        broke_from_inner_loop = False

        # Send 100 with highest fee per cost
        for dic in self.mempool.sorted_spends.values():
            if broke_from_inner_loop:
                break
            for item in dic.values():
                if counter == limit:
                    broke_from_inner_loop = True
                    break
                if mempool_filter.Match(bytearray(item.spend_bundle_name)):
                    continue
                items.append(item)
                counter += 1

        return items<|MERGE_RESOLUTION|>--- conflicted
+++ resolved
@@ -33,11 +33,7 @@
 from chia.util.generator_tools import additions_for_npc
 from chia.util.ints import uint32, uint64
 from chia.util.lru_cache import LRUCache
-<<<<<<< HEAD
-from chia.util.setproctitle import setproctitle
-=======
 from chia.util.setproctitle import getproctitle, setproctitle
->>>>>>> 89740234
 from chia.util.streamable import recurse_jsonify
 
 log = logging.getLogger(__name__)
@@ -103,11 +99,7 @@
         # Transactions that were unable to enter mempool, used for retry. (they were invalid)
         self.potential_cache = PendingTxCache(self.constants.MAX_BLOCK_COST_CLVM * 1)
         self.seen_cache_size = 10000
-<<<<<<< HEAD
-        self.pool = ProcessPoolExecutor(max_workers=2, initializer=setproctitle, initargs=("chia_full_node",))
-=======
         self.pool = ProcessPoolExecutor(max_workers=2, initializer=setproctitle, initargs=(f"{getproctitle()}_worker",))
->>>>>>> 89740234
 
         # The mempool will correspond to a certain peak
         self.peak: Optional[BlockRecord] = None
