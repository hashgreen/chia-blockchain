from typing import Any, Optional, Union, Dict

import click

<<<<<<< HEAD
from chia.cmds.units import units
from chia.cmds.wallet_funcs import print_transaction
from chia.types.blockchain_format.sized_bytes import bytes32
from chia.types.coin_record import CoinRecord
=======
from chia.util.network import is_trusted_inner


async def print_connections(client, time, NodeType, trusted_peers: Dict):
    connections = await client.get_connections()
    print("Connections:")
    print("Type      IP                                     Ports       NodeID      Last Connect" + "      MiB Up|Dwn")
    for con in connections:
        last_connect_tuple = time.struct_time(time.localtime(con["last_message_time"]))
        last_connect = time.strftime("%b %d %T", last_connect_tuple)
        mb_down = con["bytes_read"] / (1024 * 1024)
        mb_up = con["bytes_written"] / (1024 * 1024)

        host = con["peer_host"]
        # Strip IPv6 brackets
        host = host.strip("[]")

        trusted: bool = is_trusted_inner(host, con["node_id"], trusted_peers, False)
        # Nodetype length is 9 because INTRODUCER will be deprecated
        if NodeType(con["type"]) is NodeType.FULL_NODE:
            peak_height = con.get("peak_height", None)
            connection_peak_hash = con.get("peak_hash", None)
            if connection_peak_hash is None:
                connection_peak_hash = "No Info"
            else:
                if connection_peak_hash.startswith(("0x", "0X")):
                    connection_peak_hash = connection_peak_hash[2:]
                connection_peak_hash = f"{connection_peak_hash[:8]}..."
            con_str = (
                f"{NodeType(con['type']).name:9} {host:38} "
                f"{con['peer_port']:5}/{con['peer_server_port']:<5}"
                f" {con['node_id'].hex()[:8]}... "
                f"{last_connect}  "
                f"{mb_up:7.1f}|{mb_down:<7.1f}"
                f"\n                                                 "
            )
            if peak_height is not None:
                con_str += f"-Height: {peak_height:8.0f}    -Hash: {connection_peak_hash}"
            else:
                con_str += f"-Height: No Info    -Hash: {connection_peak_hash}"
            # Only show when Trusted is True
            if trusted:
                con_str += f"    -Trusted: {trusted}"
        else:
            con_str = (
                f"{NodeType(con['type']).name:9} {host:38} "
                f"{con['peer_port']:5}/{con['peer_server_port']:<5}"
                f" {con['node_id'].hex()[:8]}... "
                f"{last_connect}  "
                f"{mb_up:7.1f}|{mb_down:<7.1f}"
            )
        print(con_str)
>>>>>>> 0ba1347e


async def show_async(
    rpc_port: Optional[int],
    state: bool,
    show_connections: bool,
    exit_node: bool,
    add_connection: str,
    remove_connection: str,
    block_header_hash_by_height: str,
    block_by_header_hash: str,
    coins_by_address: str,
    verbose: bool,
    offset: int,
    paginate: bool,
) -> None:
<<<<<<< HEAD
    import time
    import traceback
    from time import localtime, struct_time
=======
    import aiohttp
    import traceback
    import time
>>>>>>> 0ba1347e
    from typing import List, Optional

    import aiohttp

    from chia.consensus.block_record import BlockRecord
    from chia.rpc.full_node_rpc_client import FullNodeRpcClient
    from chia.server.outbound_message import NodeType
    from chia.types.full_block import FullBlock
    from chia.util.bech32m import encode_puzzle_hash
    from chia.util.byte_types import hexstr_to_bytes
    from chia.util.config import load_config
    from chia.util.default_root import DEFAULT_ROOT_PATH
    from chia.util.ints import uint16
    from chia.util.misc import format_bytes

    try:
        config = load_config(DEFAULT_ROOT_PATH, "config.yaml")
        self_hostname = config["self_hostname"]
        if rpc_port is None:
            rpc_port = config["full_node"]["rpc_port"]
        client = await FullNodeRpcClient.create(self_hostname, uint16(rpc_port), DEFAULT_ROOT_PATH, config)

        if state:
            blockchain_state = await client.get_blockchain_state()
            if blockchain_state is None:
                print("There is no blockchain found yet. Try again shortly")
                return None
            peak: Optional[BlockRecord] = blockchain_state["peak"]
            node_id = blockchain_state["node_id"]
            difficulty = blockchain_state["difficulty"]
            sub_slot_iters = blockchain_state["sub_slot_iters"]
            synced = blockchain_state["sync"]["synced"]
            sync_mode = blockchain_state["sync"]["sync_mode"]
            total_iters = peak.total_iters if peak is not None else 0
            num_blocks: int = 10
            network_name = config["selected_network"]
            genesis_challenge = config["farmer"]["network_overrides"]["constants"][network_name]["GENESIS_CHALLENGE"]
            full_node_port = config["full_node"]["port"]
            full_node_rpc_port = config["full_node"]["rpc_port"]

            print(f"Network: {network_name}    Port: {full_node_port}   Rpc Port: {full_node_rpc_port}")
            print(f"Node ID: {node_id}")

            print(f"Genesis Challenge: {genesis_challenge}")

            if synced:
                print("Current Blockchain Status: Full Node Synced")
                print("\nPeak: Hash:", peak.header_hash if peak is not None else "")
            elif peak is not None and sync_mode:
                sync_max_block = blockchain_state["sync"]["sync_tip_height"]
                sync_current_block = blockchain_state["sync"]["sync_progress_height"]
                print(f"Current Blockchain Status: Syncing {sync_current_block}/{sync_max_block}.")
                print("Peak: Hash:", peak.header_hash if peak is not None else "")
            elif peak is not None:
                print(f"Current Blockchain Status: Not Synced. Peak height: {peak.height}")
            else:
                print("\nSearching for an initial chain\n")
                print("You may be able to expedite with 'chia show -a host:port' using a known node.\n")

            if peak is not None:
                if peak.is_transaction_block:
                    peak_time = peak.timestamp
                else:
                    peak_hash = peak.header_hash
                    curr = await client.get_block_record(peak_hash)
                    while curr is not None and not curr.is_transaction_block:
                        curr = await client.get_block_record(curr.prev_hash)
                    peak_time = curr.timestamp
                peak_time_struct = time.struct_time(time.localtime(peak_time))

                print(
                    "      Time:",
                    f"{time.strftime('%a %b %d %Y %T %Z', peak_time_struct)}",
                    f"                 Height: {peak.height:>10}\n",
                )

                print("Estimated network space: ", end="")
                print(format_bytes(blockchain_state["space"]))
                print(f"Current difficulty: {difficulty}")
                print(f"Current VDF sub_slot_iters: {sub_slot_iters}")
                print("Total iterations since the start of the blockchain:", total_iters)
                print("")
                print("  Height: |   Hash:")

                added_blocks: List[BlockRecord] = []
                curr = await client.get_block_record(peak.header_hash)
                while curr is not None and len(added_blocks) < num_blocks and curr.height > 0:
                    added_blocks.append(curr)
                    curr = await client.get_block_record(curr.prev_hash)

                for b in added_blocks:
                    print(f"{b.height:>9} | {b.header_hash}")
            else:
                print("Blockchain has no blocks yet")

            # if called together with show_connections, leave a blank line
            if show_connections:
                print("")
        if show_connections:
            trusted_peers: Dict = config["full_node"].get("trusted_peers", {})
            await print_connections(client, time, NodeType, trusted_peers)
            # if called together with state, leave a blank line
            if state:
                print("")
        if exit_node:
            node_stop = await client.stop_node()
            print(node_stop, "Node stopped")
        if add_connection:
            if ":" not in add_connection:
                print("Enter a valid IP and port in the following format: 10.5.4.3:8000")
            else:
                ip, port = (
                    ":".join(add_connection.split(":")[:-1]),
                    add_connection.split(":")[-1],
                )
                print(f"Connecting to {ip}, {port}")
                try:
                    await client.open_connection(ip, int(port))
                except Exception:
                    print(f"Failed to connect to {ip}:{port}")
        if remove_connection:
            result_txt = ""
            if len(remove_connection) != 8:
                result_txt = "Invalid NodeID. Do not include '.'"
            else:
                connections = await client.get_connections()
                for con in connections:
                    if remove_connection == con["node_id"].hex()[:8]:
                        print("Attempting to disconnect", "NodeID", remove_connection)
                        try:
                            await client.close_connection(con["node_id"])
                        except Exception:
                            result_txt = f"Failed to disconnect NodeID {remove_connection}"
                        else:
                            result_txt = f"NodeID {remove_connection}... {NodeType(con['type']).name} "
                            f"{con['peer_host']} disconnected"
                    elif result_txt == "":
                        result_txt = f"NodeID {remove_connection}... not found"
            print(result_txt)
        if block_header_hash_by_height != "":
            block_header = await client.get_block_record_by_height(block_header_hash_by_height)
            if block_header is not None:
                print(f"Header hash of block {block_header_hash_by_height}: " f"{block_header.header_hash.hex()}")
            else:
                print("Block height", block_header_hash_by_height, "not found")
        if block_by_header_hash != "":
            block: Optional[BlockRecord] = await client.get_block_record(hexstr_to_bytes(block_by_header_hash))
            full_block: Optional[FullBlock] = await client.get_block(hexstr_to_bytes(block_by_header_hash))
            # Would like to have a verbose flag for this
            if block is not None:
                assert full_block is not None
                prev_b = await client.get_block_record(block.prev_hash)
                if prev_b is not None:
                    difficulty = block.weight - prev_b.weight
                else:
                    difficulty = block.weight
                if block.is_transaction_block:
                    assert full_block.transactions_info is not None
                    block_time = time.struct_time(
                        time.localtime(
                            full_block.foliage_transaction_block.timestamp
                            if full_block.foliage_transaction_block
                            else None
                        )
                    )
                    block_time_string = time.strftime("%a %b %d %Y %T %Z", block_time)
                    cost = str(full_block.transactions_info.cost)
                    tx_filter_hash: Union[str, bytes32] = "Not a transaction block"
                    if full_block.foliage_transaction_block:
                        tx_filter_hash = full_block.foliage_transaction_block.filter_hash
                    fees: Any = block.fees
                else:
                    block_time_string = "Not a transaction block"
                    cost = "Not a transaction block"
                    tx_filter_hash = "Not a transaction block"
                    fees = "Not a transaction block"
                address_prefix = config["network_overrides"]["config"][config["selected_network"]]["address_prefix"]
                farmer_address = encode_puzzle_hash(block.farmer_puzzle_hash, address_prefix)
                pool_address = encode_puzzle_hash(block.pool_puzzle_hash, address_prefix)
                pool_pk = (
                    full_block.reward_chain_block.proof_of_space.pool_public_key
                    if full_block.reward_chain_block.proof_of_space.pool_public_key is not None
                    else "Pay to pool puzzle hash"
                )
                print(
                    f"Block Height           {block.height}\n"
                    f"Header Hash            0x{block.header_hash.hex()}\n"
                    f"Timestamp              {block_time_string}\n"
                    f"Weight                 {block.weight}\n"
                    f"Previous Block         0x{block.prev_hash.hex()}\n"
                    f"Difficulty             {difficulty}\n"
                    f"Sub-slot iters         {block.sub_slot_iters}\n"
                    f"Cost                   {cost}\n"
                    f"Total VDF Iterations   {block.total_iters}\n"
                    f"Is a Transaction Block?{block.is_transaction_block}\n"
                    f"Deficit                {block.deficit}\n"
                    f"PoSpace 'k' Size       {full_block.reward_chain_block.proof_of_space.size}\n"
                    f"Plot Public Key        0x{full_block.reward_chain_block.proof_of_space.plot_public_key}\n"
                    f"Pool Public Key        {pool_pk}\n"
                    f"Tx Filter Hash         {tx_filter_hash}\n"
                    f"Farmer Address         {farmer_address}\n"
                    f"Pool Address           {pool_address}\n"
                    f"Fees Amount            {fees}\n"
                )
            else:
                print("Block with header hash", block_header_hash_by_height, "not found")
        if coins_by_address != "":
            import sys

            ph: Optional[bytes32] = None
            try:
                from chia.util.bech32m import decode_puzzle_hash

                ph = decode_puzzle_hash(coins_by_address)
            except ValueError:
                print("Invalid address")
            if ph:
                coin_records: List[CoinRecord] = await client.get_coin_records_by_puzzle_hash(ph)
                if len(coin_records) == 0:
                    print("There are no transactions to this address")

                if paginate is None:
                    paginate = sys.stdout.isatty()
                address_prefix = config["network_overrides"]["config"][config["selected_network"]]["address_prefix"]
                name = config["network_overrides"]["config"][config["selected_network"]]["address_prefix"].upper()
                mojo_per_unit = units["chia"]
                num_per_screen = 5 if paginate else len(coin_records)

                for i in range(offset, len(coin_records), num_per_screen):
                    for j in range(0, num_per_screen):
                        if i + j >= len(coin_records):
                            break
                        print_transaction(
                            coin_record=coin_records[i + j],
                            verbose=(verbose > 0),
                            name=name,
                            address_prefix=address_prefix,
                            mojo_per_unit=mojo_per_unit,
                        )
                    if i + num_per_screen >= len(coin_records):
                        return None
                    print("Press q to quit, or c to continue")
                    while True:
                        entered_key = sys.stdin.read(1)
                        if entered_key == "q":
                            return None
                        elif entered_key == "c":
                            break

    except Exception as e:
        if isinstance(e, aiohttp.ClientConnectorError):
            print(f"Connection error. Check if full node rpc is running at {rpc_port}")
            print("This is normal if full node is still starting up")
        else:
            tb = traceback.format_exc()
            print(f"Exception from 'show' {tb}")

    client.close()
    await client.await_closed()


@click.command("show", short_help="Show node information")
@click.option(
    "-p",
    "--rpc-port",
    help=(
        "Set the port where the Full Node is hosting the RPC interface. "
        "See the rpc_port under full_node in config.yaml"
    ),
    type=int,
    default=None,
)
@click.option(
    "-wp",
    "--wallet-rpc-port",
    help="Set the port where the Wallet is hosting the RPC interface. See the rpc_port under wallet in config.yaml",
    type=int,
    default=None,
)
@click.option("-s", "--state", help="Show the current state of the blockchain", is_flag=True, type=bool, default=False)
@click.option(
    "-c", "--connections", help="List nodes connected to this Full Node", is_flag=True, type=bool, default=False
)
@click.option("-e", "--exit-node", help="Shut down the running Full Node", is_flag=True, default=False)
@click.option("-a", "--add-connection", help="Connect to another Full Node by ip:port", type=str, default="")
@click.option(
    "-r", "--remove-connection", help="Remove a Node by the first 8 characters of NodeID", type=str, default=""
)
@click.option(
    "-bh", "--block-header-hash-by-height", help="Look up a block header hash by block height", type=str, default=""
)
@click.option("-b", "--block-by-header-hash", help="Look up a block by block header hash", type=str, default="")
@click.option("-address", "--coins-by-address", help="The address to use for the search.", type=str, default="")
@click.option("-v", "--verbose", help="Show more information (only used in --coins-by-address)", type=int, default=0)
@click.option("--offset", help="Offset for pagination (only used in --coins-by-address)", type=int, default=0)
@click.option(
    "--paginate", help="Paginate output (only used in --coins-by-address)", is_flag=True, type=bool, default=None
)
def show_cmd(
    rpc_port: Optional[int],
    wallet_rpc_port: Optional[int],
    state: bool,
    connections: bool,
    exit_node: bool,
    add_connection: str,
    remove_connection: str,
    block_header_hash_by_height: str,
    block_by_header_hash: str,
    coins_by_address: str,
    verbose: bool,
    offset: int,
    paginate: bool,
) -> None:
    import asyncio

    asyncio.run(
        show_async(
            rpc_port,
            state,
            connections,
            exit_node,
            add_connection,
            remove_connection,
            block_header_hash_by_height,
            block_by_header_hash,
            coins_by_address,
            verbose,
            offset,
            paginate,
        )
    )<|MERGE_RESOLUTION|>--- conflicted
+++ resolved
@@ -2,12 +2,10 @@
 
 import click
 
-<<<<<<< HEAD
 from chia.cmds.units import units
 from chia.cmds.wallet_funcs import print_transaction
 from chia.types.blockchain_format.sized_bytes import bytes32
 from chia.types.coin_record import CoinRecord
-=======
 from chia.util.network import is_trusted_inner
 
 
@@ -60,7 +58,6 @@
                 f"{mb_up:7.1f}|{mb_down:<7.1f}"
             )
         print(con_str)
->>>>>>> 0ba1347e
 
 
 async def show_async(
@@ -77,15 +74,8 @@
     offset: int,
     paginate: bool,
 ) -> None:
-<<<<<<< HEAD
     import time
     import traceback
-    from time import localtime, struct_time
-=======
-    import aiohttp
-    import traceback
-    import time
->>>>>>> 0ba1347e
     from typing import List, Optional
 
     import aiohttp
