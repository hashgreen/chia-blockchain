--- conflicted
+++ resolved
@@ -13,13 +13,9 @@
 from chia.util.api_decorators import api_request
 from chia.util.ints import uint8, uint32, uint64
 from chia.wallet.transaction_record import TransactionRecord
-<<<<<<< HEAD
+from chia.wallet.util.wallet_types import AmountWithPuzzlehash
 from chia.wallet.wallet import Wallet
 from chia.wallet.util.wallet_types import AmountWithPuzzlehash
-=======
-from chia.wallet.util.wallet_types import AmountWithPuzzlehash
-from chia.wallet.wallet import Wallet
->>>>>>> 831f18cd
 
 
 async def wait_for_coins_in_wallet(coins: Set[Coin], wallet: Wallet):
@@ -272,11 +268,7 @@
         ids_to_check: Set[bytes32] = set()
         for record in records:
             if record.spend_bundle is None:
-<<<<<<< HEAD
                 continue
-=======
-                raise ValueError(f"Transaction record has no spend bundle: {record!r}")
->>>>>>> 831f18cd
 
             ids_to_check.add(record.spend_bundle.name())
 
@@ -355,11 +347,7 @@
         outputs: List[AmountWithPuzzlehash] = []
         for amount in amounts:
             puzzle_hash = await wallet.get_new_puzzlehash()
-<<<<<<< HEAD
             outputs.append({"puzzlehash": puzzle_hash, "amount": uint64(amount), "memos": []})
-=======
-            outputs.append({"puzzlehash": puzzle_hash, "amount": uint64(amount)})
->>>>>>> 831f18cd
 
         transaction_records: List[TransactionRecord] = []
         outputs_iterator = iter(outputs)
