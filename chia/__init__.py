import multiprocessing

from pkg_resources import DistributionNotFound, get_distribution, resource_filename

<<<<<<< HEAD
start_method = "spawn"
try:
    multiprocessing.set_start_method(start_method)
except RuntimeError:
    if multiprocessing.get_start_method(allow_none=True) != start_method:
=======
# The default multiprocessing start method on Linux has resulted in various issues.
# Several have been around resources being inherited by the worker processes resulting
# in ports, files, or streams, being held open unexpectedly.  This can also affect
# memory used by the subprocesses and such.

start_method = "spawn"
try:
    # Set the start method.  This may already have been done by the test suite.
    multiprocessing.set_start_method(start_method)
except RuntimeError:
    # Setting can fail if it has already been done.  We do not care about the failure
    # if the start method is what we want it to be anyways.
    if multiprocessing.get_start_method(allow_none=True) != start_method:
        # The start method is not what we wanted.  We do not want to continue with
        # this without further consideration.
>>>>>>> 89740234
        raise

try:
    __version__ = get_distribution("chia-blockchain").version
except DistributionNotFound:
    # package is not installed
    __version__ = "unknown"

PYINSTALLER_SPEC_PATH = resource_filename("chia", "pyinstaller.spec")<|MERGE_RESOLUTION|>--- conflicted
+++ resolved
@@ -2,13 +2,6 @@
 
 from pkg_resources import DistributionNotFound, get_distribution, resource_filename
 
-<<<<<<< HEAD
-start_method = "spawn"
-try:
-    multiprocessing.set_start_method(start_method)
-except RuntimeError:
-    if multiprocessing.get_start_method(allow_none=True) != start_method:
-=======
 # The default multiprocessing start method on Linux has resulted in various issues.
 # Several have been around resources being inherited by the worker processes resulting
 # in ports, files, or streams, being held open unexpectedly.  This can also affect
@@ -24,7 +17,6 @@
     if multiprocessing.get_start_method(allow_none=True) != start_method:
         # The start method is not what we wanted.  We do not want to continue with
         # this without further consideration.
->>>>>>> 89740234
         raise
 
 try:
