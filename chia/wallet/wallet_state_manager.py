import asyncio
import json
import logging
import time
from collections import defaultdict
from pathlib import Path
from secrets import token_bytes
from typing import Any, Callable, Dict, List, Optional, Set, Tuple

import aiosqlite
from blspy import G1Element, PrivateKey
from chiabip158 import PyBIP158

from chia.consensus.coinbase import pool_parent_id, farmer_parent_id
from chia.consensus.constants import ConsensusConstants
from chia.pools.pool_puzzles import SINGLETON_LAUNCHER_HASH, solution_to_pool_state
from chia.pools.pool_wallet import PoolWallet
from chia.protocols import wallet_protocol
from chia.protocols.wallet_protocol import PuzzleSolutionResponse, RespondPuzzleSolution, CoinState
from chia.types.blockchain_format.coin import Coin
from chia.types.blockchain_format.program import Program
from chia.types.blockchain_format.sized_bytes import bytes32
from chia.types.coin_spend import CoinSpend
from chia.types.full_block import FullBlock
from chia.types.header_block import HeaderBlock
from chia.types.mempool_inclusion_status import MempoolInclusionStatus
from chia.types.weight_proof import WeightProof
from chia.util.byte_types import hexstr_to_bytes
from chia.util.db_wrapper import DBWrapper
from chia.util.errors import Err
from chia.util.ints import uint32, uint64, uint128, uint8
from chia.util.db_synchronous import db_synchronous_on
from chia.wallet.cat_wallet.cat_utils import match_cat_puzzle, construct_cat_puzzle
from chia.wallet.cat_wallet.cat_wallet import CATWallet
from chia.wallet.cat_wallet.cat_constants import DEFAULT_CATS
from chia.wallet.derivation_record import DerivationRecord
from chia.wallet.derive_keys import master_sk_to_wallet_sk, master_sk_to_wallet_sk_unhardened
from chia.wallet.key_val_store import KeyValStore
from chia.wallet.puzzles.cat_loader import CAT_MOD
from chia.wallet.rl_wallet.rl_wallet import RLWallet
from chia.wallet.settings.user_settings import UserSettings
from chia.wallet.trade_manager import TradeManager
from chia.wallet.transaction_record import TransactionRecord
from chia.wallet.util.transaction_type import TransactionType
from chia.wallet.util.wallet_types import WalletType
from chia.wallet.wallet import Wallet
from chia.wallet.wallet_action import WalletAction
from chia.wallet.wallet_action_store import WalletActionStore
from chia.wallet.wallet_blockchain import WalletBlockchain
from chia.wallet.wallet_coin_record import WalletCoinRecord
from chia.wallet.wallet_coin_store import WalletCoinStore
from chia.wallet.wallet_info import WalletInfo
from chia.wallet.wallet_interested_store import WalletInterestedStore
from chia.wallet.wallet_pool_store import WalletPoolStore
from chia.wallet.wallet_puzzle_store import WalletPuzzleStore
from chia.wallet.wallet_sync_store import WalletSyncStore
from chia.wallet.wallet_transaction_store import WalletTransactionStore
from chia.wallet.wallet_user_store import WalletUserStore
from chia.server.server import ChiaServer
from chia.wallet.did_wallet.did_wallet import DIDWallet
from chia.wallet.wallet_weight_proof_handler import WalletWeightProofHandler


def get_balance_from_coin_records(coin_records: Set[WalletCoinRecord]) -> uint128:
    amount: uint128 = uint128(0)
    for record in coin_records:
        amount = uint128(amount + record.coin.amount)
    return uint128(amount)


class WalletStateManager:
    constants: ConsensusConstants
    config: Dict
    tx_store: WalletTransactionStore
    puzzle_store: WalletPuzzleStore
    user_store: WalletUserStore
    action_store: WalletActionStore
    basic_store: KeyValStore

    start_index: int

    # Makes sure only one asyncio thread is changing the blockchain state at one time
    lock: asyncio.Lock

    tx_lock: asyncio.Lock

    log: logging.Logger

    # TODO Don't allow user to send tx until wallet is synced
    sync_mode: bool
    genesis: FullBlock

    state_changed_callback: Optional[Callable]
    pending_tx_callback: Optional[Callable]
    subscribe_to_new_puzzle_hash: Any
    subscribe_to_coin_ids_update: Any
    get_coin_state: Any
    puzzle_hash_created_callbacks: Dict = defaultdict(lambda *x: None)
    db_path: Path
    db_connection: aiosqlite.Connection
    db_wrapper: DBWrapper

    main_wallet: Wallet
    wallets: Dict[uint32, Any]
    private_key: PrivateKey

    trade_manager: TradeManager
    new_wallet: bool
    user_settings: UserSettings
    blockchain: WalletBlockchain
    coin_store: WalletCoinStore
    sync_store: WalletSyncStore
    interested_store: WalletInterestedStore
<<<<<<< HEAD
    default_cats: Dict[str, Dict[str, str]]
=======
>>>>>>> 7cc17285
    weight_proof_handler: WalletWeightProofHandler
    server: ChiaServer
    root_path: Path
    wallet_node: Any
    pool_store: WalletPoolStore
<<<<<<< HEAD
=======
    default_cats: Dict[str, Any]
>>>>>>> 7cc17285

    @staticmethod
    async def create(
        private_key: PrivateKey,
        config: Dict,
        db_path: Path,
        constants: ConsensusConstants,
        server: ChiaServer,
        root_path: Path,
        subscribe_to_new_puzzle_hash,
        get_coin_state,
        subscribe_to_coin_ids,
        wallet_node,
        name: str = None,
    ):
        self = WalletStateManager()
        self.subscribe_to_new_puzzle_hash = subscribe_to_new_puzzle_hash
        self.get_coin_state = get_coin_state
        self.subscribe_to_coin_ids_update = subscribe_to_coin_ids
        self.new_wallet = False
        self.config = config
        self.constants = constants
        self.server = server
        self.root_path = root_path
        self.log = logging.getLogger(name if name else __name__)
        self.lock = asyncio.Lock()
        self.log.debug(f"Starting in db path: {db_path}")
        self.db_connection = await aiosqlite.connect(db_path)
        await self.db_connection.execute("pragma journal_mode=wal")

        await self.db_connection.execute(
            "pragma synchronous={}".format(db_synchronous_on(self.config.get("db_sync", "auto"), db_path))
        )

        self.db_wrapper = DBWrapper(self.db_connection)
        self.coin_store = await WalletCoinStore.create(self.db_wrapper)
        self.tx_store = await WalletTransactionStore.create(self.db_wrapper)
        self.puzzle_store = await WalletPuzzleStore.create(self.db_wrapper)
        self.user_store = await WalletUserStore.create(self.db_wrapper)
        self.action_store = await WalletActionStore.create(self.db_wrapper)
        self.basic_store = await KeyValStore.create(self.db_wrapper)
        self.trade_manager = await TradeManager.create(self, self.db_wrapper)
        self.user_settings = await UserSettings.create(self.basic_store)
        self.pool_store = await WalletPoolStore.create(self.db_wrapper)
        self.interested_store = await WalletInterestedStore.create(self.db_wrapper)
        self.default_cats = DEFAULT_CATS

        self.wallet_node = wallet_node
        self.sync_mode = False
        self.weight_proof_handler = WalletWeightProofHandler(self.constants)
        self.blockchain = await WalletBlockchain.create(self.basic_store, self.constants, self.weight_proof_handler)

        self.state_changed_callback = None
        self.pending_tx_callback = None
        self.db_path = db_path

        main_wallet_info = await self.user_store.get_wallet_by_id(1)
        assert main_wallet_info is not None

        self.private_key = private_key
        self.main_wallet = await Wallet.create(self, main_wallet_info)

        self.wallets = {main_wallet_info.id: self.main_wallet}

        wallet = None
        for wallet_info in await self.get_all_wallet_info_entries():
            if wallet_info.type == WalletType.STANDARD_WALLET:
                if wallet_info.id == 1:
                    continue
                wallet = await Wallet.create(config, wallet_info)
            elif wallet_info.type == WalletType.CAT:
                wallet = await CATWallet.create(
                    self,
                    self.main_wallet,
                    wallet_info,
                )
            elif wallet_info.type == WalletType.RATE_LIMITED:
                wallet = await RLWallet.create(self, wallet_info)
            elif wallet_info.type == WalletType.DISTRIBUTED_ID:
                wallet = await DIDWallet.create(
                    self,
                    self.main_wallet,
                    wallet_info,
                )
            elif wallet_info.type == WalletType.POOLING_WALLET:
                wallet = await PoolWallet.create_from_db(
                    self,
                    self.main_wallet,
                    wallet_info,
                )
            if wallet is not None:
                self.wallets[wallet_info.id] = wallet

        return self

    def get_derivation_index(self, pubkey: G1Element, max_depth: int = 1000) -> int:
        for i in range(0, max_depth):
            derived = self.get_public_key(uint32(i))
            if derived == pubkey:
                return i
            derived = self.get_public_key_unhardened(uint32(i))
            if derived == pubkey:
                return i
        return -1

    def get_public_key(self, index: uint32) -> G1Element:
        return master_sk_to_wallet_sk(self.private_key, index).get_g1()

    def get_public_key_unhardened(self, index: uint32) -> G1Element:
        return master_sk_to_wallet_sk_unhardened(self.private_key, index).get_g1()

    async def load_wallets(self):
        for wallet_info in await self.get_all_wallet_info_entries():
            if wallet_info.id in self.wallets:
                continue
            if wallet_info.type == WalletType.STANDARD_WALLET:
                if wallet_info.id == 1:
                    continue
                wallet = await Wallet.create(self.config, wallet_info)
                self.wallets[wallet_info.id] = wallet
            # TODO add RL AND DiD WALLETS HERE
            elif wallet_info.type == WalletType.CAT:
                wallet = await CATWallet.create(
                    self,
                    self.main_wallet,
                    wallet_info,
                )
                self.wallets[wallet_info.id] = wallet
            elif wallet_info.type == WalletType.DISTRIBUTED_ID:
                wallet = await DIDWallet.create(
                    self,
                    self.main_wallet,
                    wallet_info,
                )
                self.wallets[wallet_info.id] = wallet

    async def get_keys(self, puzzle_hash: bytes32) -> Optional[Tuple[G1Element, PrivateKey]]:
        record = await self.puzzle_store.record_for_puzzle_hash(puzzle_hash)
        if record is None:
            raise ValueError(f"No key for this puzzlehash {puzzle_hash})")
        if record.hardened:
            private = master_sk_to_wallet_sk(self.private_key, record.index)
            pubkey = private.get_g1()
            return pubkey, private
        private = master_sk_to_wallet_sk_unhardened(self.private_key, record.index)
        pubkey = private.get_g1()
        return pubkey, private

    async def create_more_puzzle_hashes(self, from_zero: bool = False, in_transaction=False):
        """
        For all wallets in the user store, generates the first few puzzle hashes so
        that we can restore the wallet from only the private keys.
        """
        targets = list(self.wallets.keys())

        unused: Optional[uint32] = await self.puzzle_store.get_unused_derivation_path()
        if unused is None:
            # This handles the case where the database has entries but they have all been used
            unused = await self.puzzle_store.get_last_derivation_path()
            if unused is None:
                # This handles the case where the database is empty
                unused = uint32(0)

        to_generate = self.config["initial_num_public_keys"]

        for wallet_id in targets:
            target_wallet = self.wallets[wallet_id]

            last: Optional[uint32] = await self.puzzle_store.get_last_derivation_path_for_wallet(wallet_id)

            start_index = 0
            derivation_paths: List[DerivationRecord] = []

            if last is not None:
                start_index = last + 1

            # If the key was replaced (from_zero=True), we should generate the puzzle hashes for the new key
            if from_zero:
                start_index = 0

            for index in range(start_index, unused + to_generate):
                if WalletType(target_wallet.type()) == WalletType.POOLING_WALLET:
                    continue

                # Hardened
                pubkey: G1Element = self.get_public_key(uint32(index))
                puzzle: Program = target_wallet.puzzle_for_pk(bytes(pubkey))
                if puzzle is None:
                    self.log.error(f"Unable to create puzzles with wallet {target_wallet}")
                    break
                puzzlehash: bytes32 = puzzle.get_tree_hash()
                self.log.info(f"Puzzle at index {index} wallet ID {wallet_id} puzzle hash {puzzlehash.hex()}")
                derivation_paths.append(
                    DerivationRecord(
                        uint32(index), puzzlehash, pubkey, target_wallet.type(), uint32(target_wallet.id()), True
                    )
                )
                # Unhardened
                pubkey_unhardened: G1Element = self.get_public_key_unhardened(uint32(index))
                puzzle_unhardened: Program = target_wallet.puzzle_for_pk(bytes(pubkey_unhardened))
                if puzzle_unhardened is None:
                    self.log.error(f"Unable to create puzzles with wallet {target_wallet}")
                    break
                puzzlehash_unhardened: bytes32 = puzzle_unhardened.get_tree_hash()
                self.log.info(
                    f"Puzzle at index {index} wallet ID {wallet_id} puzzle hash {puzzlehash_unhardened.hex()}"
                )
                derivation_paths.append(
                    DerivationRecord(
                        uint32(index),
                        puzzlehash_unhardened,
                        pubkey_unhardened,
                        target_wallet.type(),
                        uint32(target_wallet.id()),
                        False,
                    )
                )
            puzzle_hashes = [record.puzzle_hash for record in derivation_paths]
            await self.puzzle_store.add_derivation_paths(derivation_paths, in_transaction)
            await self.subscribe_to_new_puzzle_hash(puzzle_hashes)
        if unused > 0:
            await self.puzzle_store.set_used_up_to(uint32(unused - 1), in_transaction)

    async def update_wallet_puzzle_hashes(self, wallet_id) -> None:
        derivation_paths: List[DerivationRecord] = []
        target_wallet = self.wallets[wallet_id]
        last: Optional[uint32] = await self.puzzle_store.get_last_derivation_path_for_wallet(wallet_id)
        unused: Optional[uint32] = await self.puzzle_store.get_unused_derivation_path()
        if unused is None:
            # This handles the case where the database has entries but they have all been used
            unused = await self.puzzle_store.get_last_derivation_path()
            if unused is None:
                # This handles the case where the database is empty
                unused = uint32(0)
        if last is not None:
            for index in range(unused, last):
                # Since DID are not released yet we can assume they are only using unhardened keys derivation
                pubkey: G1Element = self.get_public_key_unhardened(uint32(index))
                puzzle: Program = target_wallet.puzzle_for_pk(bytes(pubkey))
                puzzlehash: bytes32 = puzzle.get_tree_hash()
                self.log.info(f"Generating public key at index {index} puzzle hash {puzzlehash.hex()}")
                derivation_paths.append(
                    DerivationRecord(
                        uint32(index),
                        puzzlehash,
                        pubkey,
                        target_wallet.wallet_info.type,
                        uint32(target_wallet.wallet_info.id),
                        False,
                    )
                )
            await self.puzzle_store.add_derivation_paths(derivation_paths)

    async def get_unused_derivation_record(
        self, wallet_id: uint32, in_transaction=False, hardened=False
    ) -> DerivationRecord:
        """
        Creates a puzzle hash for the given wallet, and then makes more puzzle hashes
        for every wallet to ensure we always have more in the database. Never reusue the
        same public key more than once (for privacy).
        """
        async with self.puzzle_store.lock:
            # If we have no unused public keys, we will create new ones
            unused: Optional[uint32] = await self.puzzle_store.get_unused_derivation_path()
            if unused is None:
                await self.create_more_puzzle_hashes()

            # Now we must have unused public keys
            unused = await self.puzzle_store.get_unused_derivation_path()
            assert unused is not None
            record: Optional[DerivationRecord] = await self.puzzle_store.get_derivation_record(
                unused, wallet_id, hardened
            )
            assert record is not None

            # Set this key to used so we never use it again
            await self.puzzle_store.set_used_up_to(record.index, in_transaction=in_transaction)

            # Create more puzzle hashes / keys
            await self.create_more_puzzle_hashes(in_transaction=in_transaction)
            return record

    async def get_current_derivation_record_for_wallet(self, wallet_id: uint32) -> Optional[DerivationRecord]:
        async with self.puzzle_store.lock:
            # If we have no unused public keys, we will create new ones
            current: Optional[DerivationRecord] = await self.puzzle_store.get_current_derivation_record_for_wallet(
                wallet_id
            )
            return current

    def set_callback(self, callback: Callable):
        """
        Callback to be called when the state of the wallet changes.
        """
        self.state_changed_callback = callback

    def set_pending_callback(self, callback: Callable):
        """
        Callback to be called when new pending transaction enters the store
        """
        self.pending_tx_callback = callback

    def set_coin_with_puzzlehash_created_callback(self, puzzlehash: bytes32, callback: Callable):
        """
        Callback to be called when new coin is seen with specified puzzlehash
        """
        self.puzzle_hash_created_callbacks[puzzlehash] = callback

    async def puzzle_hash_created(self, coin: Coin):
        callback = self.puzzle_hash_created_callbacks[coin.puzzle_hash]
        if callback is None:
            return None
        await callback(coin)

    def state_changed(self, state: str, wallet_id: int = None, data_object=None):
        """
        Calls the callback if it's present.
        """
        if data_object is None:
            data_object = {}
        if self.state_changed_callback is None:
            return None
        self.state_changed_callback(state, wallet_id, data_object)

    def tx_pending_changed(self) -> None:
        """
        Notifies the wallet node that there's new tx pending
        """
        if self.pending_tx_callback is None:
            return None

        self.pending_tx_callback()

    async def synced(self):
        latest = await self.blockchain.get_peak_block()
        if latest is None:
            return False

        latest_timestamp = self.blockchain.get_latest_timestamp()

        if latest_timestamp > int(time.time()) - 10 * 60:
            return True
        return False

    def set_sync_mode(self, mode: bool):
        """
        Sets the sync mode. This changes the behavior of the wallet node.
        """
        self.sync_mode = mode
        self.state_changed("sync_changed")

    async def get_confirmed_spendable_balance_for_wallet(self, wallet_id: int, unspent_records=None) -> uint128:
        """
        Returns the balance amount of all coins that are spendable.
        """

        spendable: Set[WalletCoinRecord] = await self.get_spendable_coins_for_wallet(wallet_id, unspent_records)

        spendable_amount: uint128 = uint128(0)
        for record in spendable:
            spendable_amount = uint128(spendable_amount + record.coin.amount)

        return spendable_amount

    async def does_coin_belong_to_wallet(self, coin: Coin, wallet_id: int) -> bool:
        """
        Returns true if we have the key for this coin.
        """
        info = await self.puzzle_store.wallet_info_for_puzzle_hash(coin.puzzle_hash)

        if info is None:
            return False

        coin_wallet_id, wallet_type = info
        if wallet_id == coin_wallet_id:
            return True

        return False

    async def get_confirmed_balance_for_wallet_already_locked(self, wallet_id: int) -> uint128:
        # This is a workaround to be able to call la locking operation when already locked
        # for example, in the create method of DID wallet
        if self.lock.locked() is False:
            raise AssertionError("expected wallet_state_manager to be locked")
        unspent_coin_records = await self.coin_store.get_unspent_coins_for_wallet(wallet_id)
        return get_balance_from_coin_records(unspent_coin_records)

    async def get_confirmed_balance_for_wallet(
        self,
        wallet_id: int,
        unspent_coin_records: Optional[Set[WalletCoinRecord]] = None,
    ) -> uint128:
        """
        Returns the confirmed balance, including coinbase rewards that are not spendable.
        """
        # lock only if unspent_coin_records is None
        if unspent_coin_records is None:
            unspent_coin_records = await self.coin_store.get_unspent_coins_for_wallet(wallet_id)
        amount: uint128 = uint128(0)
        for record in unspent_coin_records:
            amount = uint128(amount + record.coin.amount)
        return uint128(amount)

    async def get_unconfirmed_balance(
        self, wallet_id, unspent_coin_records: Optional[Set[WalletCoinRecord]] = None
    ) -> uint128:
        """
        Returns the balance, including coinbase rewards that are not spendable, and unconfirmed
        transactions.
        """
        # This API should change so that get_balance_from_coin_records is called for Set[WalletCoinRecord]
        # and this method is called only for the unspent_coin_records==None case.
        confirmed_amount = await self.get_confirmed_balance_for_wallet(wallet_id, unspent_coin_records)
        return await self._get_unconfirmed_balance(wallet_id, confirmed_amount)

    async def get_unconfirmed_balance_already_locked(self, wallet_id) -> uint128:
        confirmed_amount = await self.get_confirmed_balance_for_wallet_already_locked(wallet_id)
        return await self._get_unconfirmed_balance(wallet_id, confirmed_amount)

    async def _get_unconfirmed_balance(self, wallet_id, confirmed: uint128) -> uint128:
        unconfirmed_tx: List[TransactionRecord] = await self.tx_store.get_unconfirmed_for_wallet(wallet_id)
        removal_amount: int = 0
        addition_amount: int = 0

        for record in unconfirmed_tx:
            for removal in record.removals:
                if await self.does_coin_belong_to_wallet(removal, wallet_id):
                    removal_amount += removal.amount
            for addition in record.additions:
                # This change or a self transaction
                if await self.does_coin_belong_to_wallet(addition, wallet_id):
                    addition_amount += addition.amount

        result = (confirmed + addition_amount) - removal_amount
        return uint128(result)

    async def unconfirmed_additions_for_wallet(self, wallet_id: int) -> Dict[bytes32, Coin]:
        """
        Returns change coins for the wallet_id.
        (Unconfirmed addition transactions that have not been confirmed yet.)
        """
        additions: Dict[bytes32, Coin] = {}
        unconfirmed_tx = await self.tx_store.get_unconfirmed_for_wallet(wallet_id)
        for record in unconfirmed_tx:
            for coin in record.additions:
                if await self.is_addition_relevant(coin):
                    additions[coin.name()] = coin
        return additions

    async def unconfirmed_removals_for_wallet(self, wallet_id: int) -> Dict[bytes32, Coin]:
        """
        Returns new removals transactions that have not been confirmed yet.
        """
        removals: Dict[bytes32, Coin] = {}
        unconfirmed_tx = await self.tx_store.get_unconfirmed_for_wallet(wallet_id)
        for record in unconfirmed_tx:
            for coin in record.removals:
                removals[coin.name()] = coin
        return removals

    async def fetch_parent_and_check_for_cat(self, peer, coin_state) -> Tuple[Optional[uint32], Optional[WalletType]]:
        if self.is_pool_reward(coin_state.created_height, coin_state.coin.parent_coin_info) or self.is_farmer_reward(
            coin_state.created_height, coin_state.coin.parent_coin_info
        ):
            return None, None

        response: List[CoinState] = await self.wallet_node.get_coin_state([coin_state.coin.parent_coin_info])
        if len(response) == 0:
            return None, None
        parent_coin_state = response[0]
        assert parent_coin_state.spent_height == coin_state.created_height
        wallet_id = None
        wallet_type = None
        cs: CoinSpend = await self.wallet_node.fetch_puzzle_solution(
            peer, parent_coin_state.spent_height, parent_coin_state.coin
        )
        matched, curried_args = match_cat_puzzle(Program.from_bytes(bytes(cs.puzzle_reveal)))

        if matched:
            mod_hash, tail_hash, inner_puzzle = curried_args
            inner_puzzle_hash = inner_puzzle.get_tree_hash()
            self.log.info(
                f"parent: {parent_coin_state.coin.name()} inner_puzzle_hash for parent is {inner_puzzle_hash}"
            )

            hint_list = cs.hints()
            derivation_record = None
            for hint in hint_list:
                derivation_record = await self.puzzle_store.get_derivation_record_for_puzzle_hash(bytes32(hint))
                if derivation_record is not None:
                    break

            if derivation_record is None:
                self.log.info(f"Received state for the coin that doesn't belong to us {coin_state}")
            else:
                our_inner_puzzle: Program = self.main_wallet.puzzle_for_pk(bytes(derivation_record.pubkey))
                cat_puzzle = construct_cat_puzzle(CAT_MOD, bytes32(bytes(tail_hash)[1:]), our_inner_puzzle)
                if cat_puzzle.get_tree_hash() != coin_state.coin.puzzle_hash:
                    return None, None
                if bytes(tail_hash).hex()[2:] in self.default_cats:
                    cat_wallet = await CATWallet.create_wallet_for_cat(
                        self, self.main_wallet, bytes(tail_hash).hex()[2:]
                    )
                    wallet_id = cat_wallet.id()
                    wallet_type = WalletType(cat_wallet.type())
                    self.state_changed("wallet_created")

        return wallet_id, wallet_type

    async def new_coin_state(
        self,
        coin_states: List[CoinState],
        peer,
        fork_height: Optional[uint32] = None,
        current_height: Optional[uint32] = None,
        weight_proof: Optional[WeightProof] = None,
    ):
        created_h_none = []
        for coin_st in coin_states.copy():
            if coin_st.created_height is None:
                coin_states.remove(coin_st)
                created_h_none.append(coin_st)
        coin_states.sort(key=lambda x: x.created_height, reverse=False)  # type: ignore
        coin_states.extend(created_h_none)
        all_outgoing_per_wallet: Dict[int, List[TransactionRecord]] = {}
        trade_removals = await self.trade_manager.get_coins_of_interest()
        all_unconfirmed: List[TransactionRecord] = await self.tx_store.get_all_unconfirmed()
        trade_coin_removed: List[CoinState] = []

        if fork_height is not None and current_height is not None and fork_height != current_height - 1:
            # This only applies to trusted mode
            await self.reorg_rollback(fork_height)

        for coin_state_idx, coin_state in enumerate(coin_states):
            info = await self.get_wallet_id_for_puzzle_hash(coin_state.coin.puzzle_hash)
            local_record: Optional[WalletCoinRecord] = await self.coin_store.get_coin_record(coin_state.coin.name())
            self.log.info(f"new_coin_state received ({coin_state_idx + 1} / {len(coin_states)})")
            self.log.debug(f"{coin_state.coin.name()}: {coin_state}")

            wallet_id = None
            wallet_type = None
            if info is not None:
                wallet_id, wallet_type = info
            elif local_record is not None:
                wallet_id = uint32(local_record.wallet_id)
                wallet_type = local_record.wallet_type
            elif coin_state.created_height is not None:
                wallet_id, wallet_type = await self.fetch_parent_and_check_for_cat(peer, coin_state)

            if wallet_id is None or wallet_type is None:
                self.log.info(f"No wallet for coin state: {coin_state}")
                continue

            if wallet_id in all_outgoing_per_wallet:
                all_outgoing = all_outgoing_per_wallet[wallet_id]
            else:
                all_outgoing = await self.tx_store.get_all_transactions_for_wallet(
                    wallet_id, TransactionType.OUTGOING_TX
                )
                all_outgoing_per_wallet[wallet_id] = all_outgoing

            derivation_index = await self.puzzle_store.index_for_puzzle_hash(coin_state.coin.puzzle_hash)
            if derivation_index is not None:
                await self.puzzle_store.set_used_up_to(derivation_index, True)

            if coin_state.created_height is None:
                # TODO implements this coin got reorged
                pass
            elif coin_state.created_height is not None and coin_state.spent_height is None:
                await self.coin_added(coin_state.coin, coin_state.created_height, all_outgoing, wallet_id, wallet_type)
            elif coin_state.created_height is not None and coin_state.spent_height is not None:
                self.log.info(f"Coin Removed: {coin_state}")
                record = await self.coin_store.get_coin_record(coin_state.coin.name())
                if coin_state.coin.name() in trade_removals:
                    trade_coin_removed.append(coin_state)
                children: Optional[List[CoinState]] = None
                if record is None:
                    farmer_reward = False
                    pool_reward = False
                    if self.is_farmer_reward(coin_state.created_height, coin_state.coin.parent_coin_info):
                        farmer_reward = True
                    elif self.is_pool_reward(coin_state.created_height, coin_state.coin.parent_coin_info):
                        pool_reward = True
                    record = WalletCoinRecord(
                        coin_state.coin,
                        coin_state.created_height,
                        coin_state.spent_height,
                        True,
                        farmer_reward or pool_reward,
                        wallet_type,
                        wallet_id,
                    )
                    await self.coin_store.add_coin_record(record)
                    # Coin first received
                    coin_record: Optional[WalletCoinRecord] = await self.coin_store.get_coin_record(
                        coin_state.coin.parent_coin_info
                    )
                    if coin_record is not None and wallet_type.value == coin_record.wallet_type:
                        change = True
                    else:
                        change = False

                    if not change:
                        created_timestamp = await self.wallet_node.get_timestamp_for_height(coin_state.created_height)
                        tx_record = TransactionRecord(
                            confirmed_at_height=coin_state.created_height,
                            created_at_time=uint64(created_timestamp),
                            to_puzzle_hash=coin_state.coin.puzzle_hash,
                            amount=uint64(coin_state.coin.amount),
                            fee_amount=uint64(0),
                            confirmed=True,
                            sent=uint32(0),
                            spend_bundle=None,
                            additions=[coin_state.coin],
                            removals=[],
                            wallet_id=wallet_id,
                            sent_to=[],
                            trade_id=None,
                            type=uint32(TransactionType.INCOMING_TX.value),
                            name=bytes32(token_bytes()),
                            memos=[],
                        )
                        await self.tx_store.add_transaction_record(tx_record, False)

                    children = await self.wallet_node.fetch_children(peer, coin_state.coin.name(), weight_proof)
                    assert children is not None
                    additions = [state.coin for state in children]
                    if len(children) > 0:
                        cs: CoinSpend = await self.wallet_node.fetch_puzzle_solution(
                            peer, coin_state.spent_height, coin_state.coin
                        )

                        fee = cs.reserved_fee()

                        to_puzzle_hash = None
                        # Find coin that doesn't belong to us
                        amount = 0
                        for coin in additions:
                            derivation_record = await self.puzzle_store.get_derivation_record_for_puzzle_hash(
                                coin.puzzle_hash
                            )
                            if derivation_record is None:
                                to_puzzle_hash = coin.puzzle_hash
                                amount += coin.amount

                        if to_puzzle_hash is None:
                            to_puzzle_hash = additions[0].puzzle_hash

                        spent_timestamp = await self.wallet_node.get_timestamp_for_height(coin_state.spent_height)

                        # Reorg rollback adds reorged transactions so it's possible there is tx_record already
                        # Even though we are just adding coin record to the db (after reorg)
                        tx_records: List[TransactionRecord] = []
                        for out_tx_record in all_outgoing:
                            for rem_coin in out_tx_record.removals:
                                if rem_coin.name() == coin_state.coin.name():
                                    tx_records.append(out_tx_record)

                        if len(tx_records) > 0:
                            for tx_record in tx_records:
                                await self.tx_store.set_confirmed(tx_record.name, coin_state.spent_height)
                        else:
                            tx_record = TransactionRecord(
                                confirmed_at_height=coin_state.spent_height,
                                created_at_time=uint64(spent_timestamp),
                                to_puzzle_hash=to_puzzle_hash,
                                amount=uint64(int(amount)),
                                fee_amount=uint64(fee),
                                confirmed=True,
                                sent=uint32(0),
                                spend_bundle=None,
                                additions=additions,
                                removals=[coin_state.coin],
                                wallet_id=wallet_id,
                                sent_to=[],
                                trade_id=None,
                                type=uint32(TransactionType.OUTGOING_TX.value),
                                name=bytes32(token_bytes()),
                                memos=[],
                            )

                            await self.tx_store.add_transaction_record(tx_record, False)
                else:
                    await self.coin_store.set_spent(coin_state.coin.name(), coin_state.spent_height)
                    rem_tx_records: List[TransactionRecord] = []
                    for out_tx_record in all_outgoing:
                        for rem_coin in out_tx_record.removals:
                            if rem_coin.name() == coin_state.coin.name():
                                rem_tx_records.append(out_tx_record)

                    for tx_record in rem_tx_records:
                        await self.tx_store.set_confirmed(tx_record.name, coin_state.spent_height)
                    await self.coin_store.db_connection.commit()
                for unconfirmed_record in all_unconfirmed:
                    for rem_coin in unconfirmed_record.removals:
                        if rem_coin.name() == coin_state.coin.name():
                            self.log.info(f"Setting tx_id: {unconfirmed_record.name} to confirmed")
                            await self.tx_store.set_confirmed(unconfirmed_record.name, coin_state.spent_height)

                if record.wallet_type == WalletType.POOLING_WALLET:
                    cs = await self.wallet_node.fetch_puzzle_solution(peer, coin_state.spent_height, coin_state.coin)
                    wallet = self.wallets[uint32(record.wallet_id)]
                    await wallet.apply_state_transitions(cs, coin_state.spent_height)
                    if len(cs.additions()) > 0:
                        added_pool_coin = cs.additions()[0]
                        await self.coin_added(
                            added_pool_coin,
                            coin_state.spent_height,
                            [],
                            uint32(record.wallet_id),
                            record.wallet_type,
                        )
                        await self.add_interested_coin_id(added_pool_coin.name())

                # Check if a child is a singleton launcher
                if children is None:
                    children = await self.wallet_node.fetch_children(peer, coin_state.coin.name(), weight_proof)
                assert children is not None
                for child in children:
                    if child.coin.puzzle_hash != SINGLETON_LAUNCHER_HASH:
                        continue
                    if await self.have_a_pool_wallet_with_launched_id(child.coin.name()):
                        continue
                    launcher_spend: CoinSpend = await self.wallet_node.fetch_puzzle_solution(
                        peer, coin_state.spent_height, child.coin
                    )
                    pool_state = None
                    try:
                        pool_state = solution_to_pool_state(launcher_spend)
                    except Exception as e:
                        self.log.debug(f"Not a pool wallet launcher {e}")
                        continue
                    assert pool_state is not None
                    assert child.spent_height is not None
                    pool_wallet = await PoolWallet.create(
                        self,
                        self.main_wallet,
                        child.coin.name(),
                        [launcher_spend],
                        child.spent_height,
                        False,
                        "pool_wallet",
                    )
                    await pool_wallet.apply_state_transitions(launcher_spend, coin_state.spent_height)
                    coin_added = launcher_spend.additions()[0]
                    await self.coin_added(
                        coin_added, coin_state.spent_height, [], pool_wallet.id(), WalletType(pool_wallet.type())
                    )
                    await self.add_interested_coin_id(coin_added.name())

            else:
                raise RuntimeError("All cases already handled")  # Logic error, all cases handled

        for coin_state_removed in trade_coin_removed:
            await self.trade_manager.coins_of_interest_farmed(coin_state_removed)

    async def have_a_pool_wallet_with_launched_id(self, launcher_id: bytes32) -> bool:
        for wallet_id, wallet in self.wallets.items():
            if (
                wallet.type() == WalletType.POOLING_WALLET
                and (await wallet.get_current_state()).launcher_id == launcher_id
            ):
                self.log.warning("Already have, not recreating")
                return True
        return False

    def is_pool_reward(self, created_height, parent_id):
        for i in range(0, 30):
            try_height = created_height - i
            if try_height < 0:
                break
            calculated = pool_parent_id(try_height, self.constants.GENESIS_CHALLENGE)
            if calculated == parent_id:
                return True
        return False

    def is_farmer_reward(self, created_height, parent_id):
        for i in range(0, 30):
            try_height = created_height - i
            if try_height < 0:
                break
            calculated = farmer_parent_id(try_height, self.constants.GENESIS_CHALLENGE)
            if calculated == parent_id:
                return True
        return False

    async def get_wallet_id_for_puzzle_hash(self, puzzle_hash) -> Optional[Tuple[uint32, WalletType]]:
        info = await self.puzzle_store.wallet_info_for_puzzle_hash(puzzle_hash)
        if info is not None:
            wallet_id, wallet_type = info
            return wallet_id, wallet_type

        interested_wallet_id = await self.interested_store.get_interested_puzzle_hash_wallet_id(puzzle_hash=puzzle_hash)
        if interested_wallet_id is not None:
            wallet_id = uint32(interested_wallet_id)
            wallet_type = WalletType(self.wallets[uint32(wallet_id)].type())
            return wallet_id, wallet_type
        return None

    async def coin_added(
        self,
        coin: Coin,
        height: uint32,
        all_outgoing_transaction_records: List[TransactionRecord],
        wallet_id: uint32,
        wallet_type: WalletType,
    ) -> Optional[WalletCoinRecord]:
        """
        Adding coin to DB, return wallet coin record if it get's added
        """
        existing: Optional[WalletCoinRecord] = await self.coin_store.get_coin_record(coin.name())
        if existing is not None:
            return None

        self.log.info(f"Adding coin: {coin} at {height} wallet_id:{wallet_id}")
        farmer_reward = False
        pool_reward = False
        if self.is_farmer_reward(height, coin.parent_coin_info):
            farmer_reward = True
        elif self.is_pool_reward(height, coin.parent_coin_info):
            pool_reward = True

        farm_reward = False
        coin_record: Optional[WalletCoinRecord] = await self.coin_store.get_coin_record(coin.parent_coin_info)
        if coin_record is not None and wallet_type.value == coin_record.wallet_type:
            change = True
        else:
            change = False

        if farmer_reward or pool_reward:
            farm_reward = True
            if pool_reward:
                tx_type: int = TransactionType.COINBASE_REWARD.value
            else:
                tx_type = TransactionType.FEE_REWARD.value
            timestamp = await self.wallet_node.get_timestamp_for_height(height)

            tx_record = TransactionRecord(
                confirmed_at_height=uint32(height),
                created_at_time=timestamp,
                to_puzzle_hash=coin.puzzle_hash,
                amount=coin.amount,
                fee_amount=uint64(0),
                confirmed=True,
                sent=uint32(0),
                spend_bundle=None,
                additions=[coin],
                removals=[],
                wallet_id=wallet_id,
                sent_to=[],
                trade_id=None,
                type=uint32(tx_type),
                name=coin.name(),
                memos=[],
            )
            await self.tx_store.add_transaction_record(tx_record, True)
        else:
            records: List[TransactionRecord] = []
            for record in all_outgoing_transaction_records:
                for add_coin in record.additions:
                    if add_coin.name() == coin.name():
                        records.append(record)

            if len(records) > 0:
                # This is the change from this transaction
                for record in records:
                    if record.confirmed is False:
                        await self.tx_store.set_confirmed(record.name, height)
            elif not change:
                timestamp = await self.wallet_node.get_timestamp_for_height(height)
                tx_record = TransactionRecord(
                    confirmed_at_height=uint32(height),
                    created_at_time=timestamp,
                    to_puzzle_hash=coin.puzzle_hash,
                    amount=coin.amount,
                    fee_amount=uint64(0),
                    confirmed=True,
                    sent=uint32(0),
                    spend_bundle=None,
                    additions=[coin],
                    removals=[],
                    wallet_id=wallet_id,
                    sent_to=[],
                    trade_id=None,
                    type=uint32(TransactionType.INCOMING_TX.value),
                    name=coin.name(),
                    memos=[],
                )
                if coin.amount > 0:
                    await self.tx_store.add_transaction_record(tx_record, True)

        coin_record_1: WalletCoinRecord = WalletCoinRecord(
            coin, height, uint32(0), False, farm_reward, wallet_type, wallet_id
        )
        await self.coin_store.add_coin_record(coin_record_1)

        if wallet_type == WalletType.CAT or wallet_type == WalletType.DISTRIBUTED_ID:
            wallet = self.wallets[wallet_id]
            await wallet.coin_added(coin, height)

        await self.create_more_puzzle_hashes()
        return coin_record_1

    async def add_pending_transaction(self, tx_record: TransactionRecord):
        """
        Called from wallet before new transaction is sent to the full_node
        """
        # Wallet node will use this queue to retry sending this transaction until full nodes receives it
        await self.tx_store.add_transaction_record(tx_record, False)
        all_coins_names = []
        all_coins_names.extend([coin.name() for coin in tx_record.additions])
        all_coins_names.extend([coin.name() for coin in tx_record.removals])

        nodes = self.server.get_full_node_connections()
        for node in nodes:
            await self.subscribe_to_coin_ids_update(all_coins_names, node)
        self.tx_pending_changed()
        self.state_changed("pending_transaction", tx_record.wallet_id)

    async def add_transaction(self, tx_record: TransactionRecord):
        """
        Called from wallet to add transaction that is not being set to full_node
        """
        await self.tx_store.add_transaction_record(tx_record, False)
        self.state_changed("pending_transaction", tx_record.wallet_id)

    async def remove_from_queue(
        self,
        spendbundle_id: bytes32,
        name: str,
        send_status: MempoolInclusionStatus,
        error: Optional[Err],
    ):
        """
        Full node received our transaction, no need to keep it in queue anymore
        """
        updated = await self.tx_store.increment_sent(spendbundle_id, name, send_status, error)
        if updated:
            tx: Optional[TransactionRecord] = await self.get_transaction(spendbundle_id)
            if tx is not None:
                self.state_changed("tx_update", tx.wallet_id, {"transaction": tx})

    async def get_all_transactions(self, wallet_id: int) -> List[TransactionRecord]:
        """
        Retrieves all confirmed and pending transactions
        """
        records = await self.tx_store.get_all_transactions_for_wallet(wallet_id)
        return records

    async def get_transaction(self, tx_id: bytes32) -> Optional[TransactionRecord]:
        return await self.tx_store.get_transaction_record(tx_id)

    async def is_addition_relevant(self, addition: Coin):
        """
        Check whether we care about a new addition (puzzle_hash). Returns true if we
        control this puzzle hash.
        """
        result = await self.puzzle_store.puzzle_hash_exists(addition.puzzle_hash)
        return result

    async def get_wallet_for_coin(self, coin_id: bytes32) -> Any:
        coin_record = await self.coin_store.get_coin_record(coin_id)
        if coin_record is None:
            return None
        wallet_id = uint32(coin_record.wallet_id)
        wallet = self.wallets[wallet_id]
        return wallet

    async def reorg_rollback(self, height: int):
        """
        Rolls back and updates the coin_store and transaction store. It's possible this height
        is the tip, or even beyond the tip.
        """
        await self.coin_store.rollback_to_block(height)

        reorged: List[TransactionRecord] = await self.tx_store.get_transaction_above(height)
        await self.tx_store.rollback_to_block(height)

        for record in reorged:
            if record.type in [
                TransactionType.OUTGOING_TX,
                TransactionType.OUTGOING_TRADE,
                TransactionType.INCOMING_TRADE,
            ]:
                await self.tx_store.tx_reorged(record)
        self.tx_pending_changed()

        # Removes wallets that were created from a blockchain transaction which got reorged.
        remove_ids = []
        for wallet_id, wallet in self.wallets.items():
            if wallet.type() == WalletType.POOLING_WALLET.value:
                remove: bool = await wallet.rewind(height)
                if remove:
                    remove_ids.append(wallet_id)
        for wallet_id in remove_ids:
            await self.user_store.delete_wallet(wallet_id, in_transaction=True)
            self.wallets.pop(wallet_id)

    async def _await_closed(self) -> None:
        await self.db_connection.close()
        if self.weight_proof_handler is not None:
            self.weight_proof_handler.cancel_weight_proof_tasks()

    def unlink_db(self):
        Path(self.db_path).unlink()

    async def get_all_wallet_info_entries(self) -> List[WalletInfo]:
        return await self.user_store.get_all_wallet_info_entries()

    async def get_start_height(self):
        """
        If we have coin use that as starting height next time,
        otherwise use the peak
        """

        return 0

    async def get_wallet_for_asset_id(self, asset_id):
        for wallet_id in self.wallets:
            wallet = self.wallets[wallet_id]
            if wallet.type() == WalletType.CAT:
                if bytes(wallet.cat_info.limitations_program_hash).hex() == asset_id:
                    return wallet
        return None

    async def add_new_wallet(self, wallet: Any, wallet_id: int, create_puzzle_hashes=True):
        self.wallets[uint32(wallet_id)] = wallet
        if create_puzzle_hashes:
            await self.create_more_puzzle_hashes()

    async def get_spendable_coins_for_wallet(self, wallet_id: int, records=None) -> Set[WalletCoinRecord]:
        if records is None:
            records = await self.coin_store.get_unspent_coins_for_wallet(wallet_id)

        # Coins that are currently part of a transaction
        unconfirmed_tx: List[TransactionRecord] = await self.tx_store.get_unconfirmed_for_wallet(wallet_id)
        removal_dict: Dict[bytes32, Coin] = {}
        for tx in unconfirmed_tx:
            for coin in tx.removals:
                # TODO, "if" might not be necessary once unconfirmed tx doesn't contain coins for other wallets
                if await self.does_coin_belong_to_wallet(coin, wallet_id):
                    removal_dict[coin.name()] = coin

        # Coins that are part of the trade
        offer_locked_coins: Dict[bytes32, WalletCoinRecord] = await self.trade_manager.get_locked_coins()

        filtered = set()
        for record in records:
            if record.coin.name() in offer_locked_coins:
                continue
            if record.coin.name() in removal_dict:
                continue
            filtered.add(record)

        return filtered

    async def create_action(
        self, name: str, wallet_id: int, wallet_type: int, callback: str, done: bool, data: str, in_transaction: bool
    ):
        await self.action_store.create_action(name, wallet_id, wallet_type, callback, done, data, in_transaction)
        self.tx_pending_changed()

    async def set_action_done(self, action_id: int):
        await self.action_store.action_done(action_id)

    async def generator_received(self, height: uint32, header_hash: uint32, program: Program):

        actions: List[WalletAction] = await self.action_store.get_all_pending_actions()
        for action in actions:
            data = json.loads(action.data)
            action_data = data["data"]["action_data"]
            if action.name == "request_generator":
                stored_header_hash = bytes32(hexstr_to_bytes(action_data["header_hash"]))
                stored_height = uint32(action_data["height"])
                if stored_header_hash == header_hash and stored_height == height:
                    if action.done:
                        return None
                    wallet = self.wallets[uint32(action.wallet_id)]
                    callback_str = action.wallet_callback
                    if callback_str is not None:
                        callback = getattr(wallet, callback_str)
                        await callback(height, header_hash, program, action.id)

    async def puzzle_solution_received(self, response: RespondPuzzleSolution):
        unwrapped: PuzzleSolutionResponse = response.response
        actions: List[WalletAction] = await self.action_store.get_all_pending_actions()
        for action in actions:
            data = json.loads(action.data)
            action_data = data["data"]["action_data"]
            if action.name == "request_puzzle_solution":
                stored_coin_name = bytes32(hexstr_to_bytes(action_data["coin_name"]))
                height = uint32(action_data["height"])
                if stored_coin_name == unwrapped.coin_name and height == unwrapped.height:
                    if action.done:
                        return None
                    wallet = self.wallets[uint32(action.wallet_id)]
                    callback_str = action.wallet_callback
                    if callback_str is not None:
                        callback = getattr(wallet, callback_str)
                        await callback(unwrapped, action.id)

    async def new_peak(self, peak: wallet_protocol.NewPeakWallet):
        for wallet_id, wallet in self.wallets.items():
            if wallet.type() == uint8(WalletType.POOLING_WALLET):
                await wallet.new_peak(peak.height)

    async def add_interested_puzzle_hash(
        self, puzzle_hash: bytes32, wallet_id: int, in_transaction: bool = False
    ) -> None:
        await self.interested_store.add_interested_puzzle_hash(puzzle_hash, wallet_id, in_transaction)
        await self.subscribe_to_new_puzzle_hash([puzzle_hash])

    async def add_interested_coin_id(self, coin_id: bytes32) -> None:
        nodes = self.server.get_full_node_connections()
        for node in nodes:
            await self.subscribe_to_coin_ids_update([coin_id], node)

    async def get_filter_additions_removals(
        self, new_block: HeaderBlock, transactions_filter: bytes, fork_point_with_peak: Optional[uint32]
    ) -> Tuple[List[bytes32], List[bytes32]]:
        """Returns a list of our coin ids, and a list of puzzle_hashes that positively match with provided filter."""
        # assert new_block.prev_header_hash in self.blockchain.blocks

        tx_filter = PyBIP158([b for b in transactions_filter])

        # Get all unspent coins
        my_coin_records: Set[WalletCoinRecord] = await self.coin_store.get_unspent_coins_at_height(None)

        # Get additions on unconfirmed transactions
        unconfirmed_additions: Set[Coin] = set()
        for tx_record in await self.tx_store.get_all_unconfirmed():
            unconfirmed_additions.update(set(tx_record.additions))

        # Filter coins up to and including fork point
        unspent_coin_names: Set[bytes32] = set()
        for coin in my_coin_records:
            unspent_coin_names.add(coin.name())

        my_puzzle_hashes = self.puzzle_store.all_puzzle_hashes

        removals_of_interest: List[bytes32] = []
        additions_of_interest: List[bytes32] = []

        trade_removals = await self.trade_manager.get_coins_of_interest()
        for name, trade_coin in trade_removals.items():
            if tx_filter.Match(bytearray(trade_coin.name())):
                removals_of_interest.append(trade_coin.name())

        for addition in unconfirmed_additions:
            if tx_filter.Match(bytearray(addition.name())):
                additions_of_interest.append(addition.name())

        for coin_name in unspent_coin_names:
            if tx_filter.Match(bytearray(coin_name)):
                removals_of_interest.append(coin_name)

        for puzzle_hash in my_puzzle_hashes:
            if tx_filter.Match(bytearray(puzzle_hash)):
                additions_of_interest.append(puzzle_hash)

        for coin_id in await self.interested_store.get_interested_coin_ids():
            if tx_filter.Match(bytearray(coin_id)):
                removals_of_interest.append(coin_id)

        for puzzle_hash, _ in await self.interested_store.get_interested_puzzle_hashes():
            if tx_filter.Match(bytearray(puzzle_hash)):
                additions_of_interest.append(puzzle_hash)

        return additions_of_interest, removals_of_interest

    async def delete_trade_transactions(self, trade_id: bytes32):
        txs: List[TransactionRecord] = await self.tx_store.get_transactions_by_trade_id(trade_id)
        for tx in txs:
            await self.tx_store.delete_transaction_record(tx.name)<|MERGE_RESOLUTION|>--- conflicted
+++ resolved
@@ -111,19 +111,12 @@
     coin_store: WalletCoinStore
     sync_store: WalletSyncStore
     interested_store: WalletInterestedStore
-<<<<<<< HEAD
-    default_cats: Dict[str, Dict[str, str]]
-=======
->>>>>>> 7cc17285
     weight_proof_handler: WalletWeightProofHandler
     server: ChiaServer
     root_path: Path
     wallet_node: Any
     pool_store: WalletPoolStore
-<<<<<<< HEAD
-=======
     default_cats: Dict[str, Any]
->>>>>>> 7cc17285
 
     @staticmethod
     async def create(
