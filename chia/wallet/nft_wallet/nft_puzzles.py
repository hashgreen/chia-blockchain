import logging
<<<<<<< HEAD
from typing import Any, List, Tuple

from blspy import G1Element
from clvm.casts import int_from_bytes
=======
from typing import Any, Dict, List

from clvm_tools.binutils import disassemble
>>>>>>> 662c60da

from chia.types.blockchain_format.coin import Coin
from chia.types.blockchain_format.program import Program
from chia.types.blockchain_format.sized_bytes import bytes32
from chia.util.ints import uint16, uint64
from chia.wallet.nft_wallet.nft_info import NFTInfo
from chia.wallet.nft_wallet.uncurry_nft import UncurriedNFT
from chia.wallet.puzzles.cat_loader import CAT_MOD
from chia.wallet.puzzles.load_clvm import load_clvm
from chia.wallet.puzzles.p2_delegated_puzzle_or_hidden_puzzle import solution_for_conditions
from chia.wallet.util.debug_spend_bundle import disassemble

log = logging.getLogger(__name__)
SINGLETON_TOP_LAYER_MOD = load_clvm("singleton_top_layer_v1_1.clvm")
LAUNCHER_PUZZLE = load_clvm("singleton_launcher.clvm")
NFT_STATE_LAYER_MOD = load_clvm("nft_state_layer.clvm")
LAUNCHER_PUZZLE_HASH = LAUNCHER_PUZZLE.get_tree_hash()
SINGLETON_MOD_HASH = SINGLETON_TOP_LAYER_MOD.get_tree_hash()
NFT_STATE_LAYER_MOD_HASH = NFT_STATE_LAYER_MOD.get_tree_hash()
NFT_TRANSFER_PROGRAM = load_clvm("nft_transfer_program.clvm")
OFFER_MOD = load_clvm("settlement_payments.clvm")
NFT_METADATA_UPDATER = load_clvm("nft_metadata_updater_default.clvm")
NFT_OWNERSHIP_LAYER = load_clvm("nft_ownership_layer.clvm")
NFT_TRANSFER_PROGRAM_DEFAULT = load_clvm("nft_ownership_transfer_program_one_way_claim_with_royalties.clvm")
NFT_INNER_INNERPUZ = load_clvm("nft_v1_innerpuz.clvm")
STANDARD_PUZZLE_MOD = load_clvm("p2_delegated_puzzle_or_hidden_puzzle.clvm")


def create_nft_layer_puzzle_with_curry_params(
    metadata: Program, metadata_updater_hash: bytes32, inner_puzzle: Program
) -> Program:
    """Curries params into nft_state_layer.clvm

    Args to curry:
        NFT_STATE_LAYER_MOD_HASH
        METADATA
        METADATA_UPDATER_PUZZLE_HASH
        INNER_PUZZLE"""
    log.debug(
        "Creating nft layer puzzle curry: mod_hash: %s, metadata: %r, metadata_hash: %s",
        NFT_STATE_LAYER_MOD_HASH,
        metadata,
        metadata_updater_hash,
    )
    return NFT_STATE_LAYER_MOD.curry(NFT_STATE_LAYER_MOD_HASH, metadata, metadata_updater_hash, inner_puzzle)


def create_full_puzzle_with_nft_puzzle(singleton_id: bytes32, inner_puzzle: Program) -> Program:
    log.debug(
        "Creating full NFT puzzle with inner puzzle: \n%r\n%r",
        singleton_id,
        inner_puzzle.get_tree_hash(),
    )
    singleton_struct = Program.to((SINGLETON_MOD_HASH, (singleton_id, LAUNCHER_PUZZLE_HASH)))

    full_puzzle = SINGLETON_TOP_LAYER_MOD.curry(singleton_struct, inner_puzzle)
    log.debug("Created NFT full puzzle with inner: %s", full_puzzle.get_tree_hash())
    return full_puzzle


def create_full_puzzle(
    singleton_id: bytes32, metadata: Program, metadata_updater_puzhash: bytes32, inner_puzzle: Program
) -> Program:
    log.debug(
        "Creating full NFT puzzle with: \n%r\n%r\n%r\n%r",
        singleton_id,
        metadata.get_tree_hash(),
        metadata_updater_puzhash,
        inner_puzzle.get_tree_hash(),
    )
    singleton_struct = Program.to((SINGLETON_MOD_HASH, (singleton_id, LAUNCHER_PUZZLE_HASH)))
    singleton_inner_puzzle = create_nft_layer_puzzle_with_curry_params(metadata, metadata_updater_puzhash, inner_puzzle)

    full_puzzle = SINGLETON_TOP_LAYER_MOD.curry(singleton_struct, singleton_inner_puzzle)
    log.debug("Created NFT full puzzle: %s", full_puzzle.get_tree_hash())
    return full_puzzle


def get_nft_info_from_puzzle(puzzle: Program, nft_coin: Coin) -> NFTInfo:
    """
    Extract NFT info from a full puzzle
    :param puzzle: NFT full puzzle
    :param nft_coin: NFT coin
    :return: NFTInfo
    """
    # TODO Update this method after the NFT code finalized
    uncurried_nft: UncurriedNFT = UncurriedNFT.uncurry(puzzle)
    data_uris: List[str] = []
    for uri in uncurried_nft.data_uris.as_python():
        data_uris.append(str(uri, "utf-8"))
    meta_uris: List[str] = []
    for uri in uncurried_nft.meta_uris.as_python():
        meta_uris.append(str(uri, "utf-8"))
    license_uris: List[str] = []
    for uri in uncurried_nft.license_uris.as_python():
        license_uris.append(str(uri, "utf-8"))

    nft_info = NFTInfo(
        uncurried_nft.singleton_launcher_id.as_python(),
        nft_coin.name(),
        uncurried_nft.owner_did.as_python(),
        uint64(uncurried_nft.trade_price_percentage.as_int()),
        data_uris,
<<<<<<< HEAD
        uncurried_nft.data_hash.as_python().hex().upper(),
        [],
        "",
        [],
        "",
        "NFT1",
        uint64(1),
        uint64(1),
=======
        uncurried_nft.data_hash.as_python(),
        meta_uris,
        uncurried_nft.meta_hash.as_python(),
        license_uris,
        uncurried_nft.license_hash.as_python(),
        uint64(uncurried_nft.series_total.as_int()),
        uint64(uncurried_nft.series_total.as_int()),
        uncurried_nft.metadata_updater_hash.as_python(),
        disassemble(uncurried_nft.metadata),
>>>>>>> 662c60da
    )
    return nft_info


<<<<<<< HEAD
def create_ownership_layer_puzzle(nft_id: bytes32, did_id: bytes32, p2_puzzle: Program, percentage: uint16) -> Program:
    log.debug(f"Creating ownership layer puzzle with {nft_id=} {did_id=} {percentage=} {p2_puzzle=}")
    singleton_struct = Program.to((SINGLETON_MOD_HASH, (nft_id, LAUNCHER_PUZZLE_HASH)))
    transfer_program = NFT_TRANSFER_PROGRAM_DEFAULT.curry(
        singleton_struct,
        p2_puzzle.get_tree_hash(),
        percentage,
        OFFER_MOD.get_tree_hash(),
        CAT_MOD.get_tree_hash(),
    )
    nft_inner_puzzle = NFT_INNER_INNERPUZ.curry(
        STANDARD_PUZZLE_MOD.get_tree_hash(), NFT_INNER_INNERPUZ.get_tree_hash(), p2_puzzle
    )
    nft_ownership_layer_puzzle = NFT_OWNERSHIP_LAYER.curry(
        NFT_OWNERSHIP_LAYER.get_tree_hash(), did_id, transfer_program, nft_inner_puzzle
    )
    return nft_ownership_layer_puzzle


def create_ownership_layer_transfer_solution(
    new_did: bytes32,
    new_did_inner_hash: bytes,
    trade_prices_list: List[List[int]],
    new_pubkey: G1Element,
    conditions: List[Any] = [],
) -> Program:
    log.debug(f"Creating a transfer solution with: {new_did=} {new_did_inner_hash=} {trade_prices_list=} {new_pubkey=}")
    condition_list = [new_did, [trade_prices_list], new_pubkey, [new_did_inner_hash], 0, 0, conditions]
    log.debug("Condition list raw: %r", condition_list)
    solution = Program.to([[solution_for_conditions(condition_list)]])
    log.debug("Generated transfer solution: %s", disassemble(solution))
    return solution


def get_metadata_and_p2_puzhash(unft, solution: Program) -> Tuple[Program, bytes32]:
    if unft.owner_did:
        conditions = solution.at("ffffrrrrrrf").as_iter()
    else:
        conditions = solution.rest().first().rest().as_iter()
    metadata = unft.metadata
    for condition in conditions:
        log.debug("Checking solution condition: %s", disassemble(condition))
        if condition.list_len() < 2:
            # invalid condition
            continue

        condition_code = int_from_bytes(condition.first().atom)
        log.debug("Checking condition code: %r", condition_code)
        if condition_code == -24:
            # metadata update
            # (-24 (meta updater puzzle) url)
            metadata_list = list(metadata.as_python())
            new_metadata = []
            for metadata_entry in metadata_list:
                key = metadata_entry[0]
                if key == b"u":
                    new_metadata.append((b"u", [condition.rest().rest().first().atom] + list(metadata_entry[1:])))
                else:
                    new_metadata.append((b"h", metadata_entry[1]))
            metadata = Program.to(new_metadata)
        elif condition_code == 51 and int_from_bytes(condition.rest().rest().first().atom) == 1:
            puzhash = bytes32(condition.rest().first().atom)
            log.debug("Got back puzhash from solution: %s", puzhash)
    assert puzhash
    return metadata, puzhash


def generate_new_puzzle(unft, new_p2_puzzle, metadata, solution):
    if not unft.owner_did:
        inner_puzzle = new_p2_puzzle
    else:
        new_did_id = solution.at("ffffrf").atom
        new_did_inner_hash = solution.at("ffffrrff").atom
        inner_puzzle = create_ownership_layer_puzzle(
            unft.singleton_launcher_id, new_did_id, new_did_inner_hash, unft.trade_price_percentage
        )
    return create_full_puzzle(
        unft.singleton_launcher_id, Program.to(metadata), unft.metadata_updater_hash, inner_puzzle
    )
=======
def metadata_to_program(metadata: Dict[bytes, Any]) -> Program:
    """
    Convert the metadata dict to a Chialisp program
    :param metadata: User defined metadata
    :return: Chialisp program
    """
    kv_list = []
    for key, value in metadata.items():
        kv_list.append((key, value))
    program: Program = Program.to(kv_list)
    return program


def program_to_metadata(program: Program) -> Dict[bytes, Any]:
    """
    Convert a program to a metadata dict
    :param program: Chialisp program contains the metadata
    :return: Metadata dict
    """
    metadata = {}
    for kv_pair in program.as_iter():
        metadata[kv_pair.first().as_atom()] = kv_pair.rest().as_python()
    return metadata


def prepend_value(key: bytes, value: Program, metadata: Dict[bytes, Any]) -> None:
    """
    Prepend a value to a list in the metadata
    :param key: Key of the field
    :param value: Value want to add
    :param metadata: Metadata
    :return:
    """

    if value != Program.to(0):
        if metadata[key] == b"":
            metadata[key] = [value.as_python()]
        else:
            metadata[key].insert(0, value.as_python())


def update_metadata(metadata: Program, update_condition: Program) -> Program:
    """
    Apply conditions of metadata updater to the previous metadata
    :param metadata: Previous metadata
    :param update_condition: Update metadata conditions
    :return: Updated metadata
    """
    new_metadata: Dict[bytes, Any] = program_to_metadata(metadata)
    uri: Program = update_condition.rest().rest().first()
    prepend_value(uri.first().as_python(), uri.rest(), new_metadata)
    return metadata_to_program(new_metadata)
>>>>>>> 662c60da
<|MERGE_RESOLUTION|>--- conflicted
+++ resolved
@@ -1,14 +1,9 @@
 import logging
-<<<<<<< HEAD
-from typing import Any, List, Tuple
+from typing import Any, Dict, List, Tuple
 
 from blspy import G1Element
 from clvm.casts import int_from_bytes
-=======
-from typing import Any, Dict, List
-
 from clvm_tools.binutils import disassemble
->>>>>>> 662c60da
 
 from chia.types.blockchain_format.coin import Coin
 from chia.types.blockchain_format.program import Program
@@ -19,7 +14,6 @@
 from chia.wallet.puzzles.cat_loader import CAT_MOD
 from chia.wallet.puzzles.load_clvm import load_clvm
 from chia.wallet.puzzles.p2_delegated_puzzle_or_hidden_puzzle import solution_for_conditions
-from chia.wallet.util.debug_spend_bundle import disassemble
 
 log = logging.getLogger(__name__)
 SINGLETON_TOP_LAYER_MOD = load_clvm("singleton_top_layer_v1_1.clvm")
@@ -94,7 +88,6 @@
     :param nft_coin: NFT coin
     :return: NFTInfo
     """
-    # TODO Update this method after the NFT code finalized
     uncurried_nft: UncurriedNFT = UncurriedNFT.uncurry(puzzle)
     data_uris: List[str] = []
     for uri in uncurried_nft.data_uris.as_python():
@@ -109,19 +102,9 @@
     nft_info = NFTInfo(
         uncurried_nft.singleton_launcher_id.as_python(),
         nft_coin.name(),
-        uncurried_nft.owner_did.as_python(),
-        uint64(uncurried_nft.trade_price_percentage.as_int()),
+        uncurried_nft.owner_did,
+        uncurried_nft.trade_price_percentage,
         data_uris,
-<<<<<<< HEAD
-        uncurried_nft.data_hash.as_python().hex().upper(),
-        [],
-        "",
-        [],
-        "",
-        "NFT1",
-        uint64(1),
-        uint64(1),
-=======
         uncurried_nft.data_hash.as_python(),
         meta_uris,
         uncurried_nft.meta_hash.as_python(),
@@ -131,12 +114,64 @@
         uint64(uncurried_nft.series_total.as_int()),
         uncurried_nft.metadata_updater_hash.as_python(),
         disassemble(uncurried_nft.metadata),
->>>>>>> 662c60da
     )
     return nft_info
 
 
-<<<<<<< HEAD
+def metadata_to_program(metadata: Dict[bytes, Any]) -> Program:
+    """
+    Convert the metadata dict to a Chialisp program
+    :param metadata: User defined metadata
+    :return: Chialisp program
+    """
+    kv_list = []
+    for key, value in metadata.items():
+        kv_list.append((key, value))
+    program: Program = Program.to(kv_list)
+    return program
+
+
+def program_to_metadata(program: Program) -> Dict[bytes, Any]:
+    """
+    Convert a program to a metadata dict
+    :param program: Chialisp program contains the metadata
+    :return: Metadata dict
+    """
+    metadata = {}
+    for kv_pair in program.as_iter():
+        metadata[kv_pair.first().as_atom()] = kv_pair.rest().as_python()
+    return metadata
+
+
+def prepend_value(key: bytes, value: Program, metadata: Dict[bytes, Any]) -> None:
+    """
+    Prepend a value to a list in the metadata
+    :param key: Key of the field
+    :param value: Value want to add
+    :param metadata: Metadata
+    :return:
+    """
+
+    if value != Program.to(0):
+        if metadata[key] == b"":
+            metadata[key] = [value.as_python()]
+        else:
+            metadata[key].insert(0, value.as_python())
+
+
+def update_metadata(metadata: Program, update_condition: Program) -> Program:
+    """
+    Apply conditions of metadata updater to the previous metadata
+    :param metadata: Previous metadata
+    :param update_condition: Update metadata conditions
+    :return: Updated metadata
+    """
+    new_metadata: Dict[bytes, Any] = program_to_metadata(metadata)
+    uri: Program = update_condition.rest().rest().first()
+    prepend_value(uri.first().as_python(), uri.rest(), new_metadata)
+    return metadata_to_program(new_metadata)
+
+
 def create_ownership_layer_puzzle(nft_id: bytes32, did_id: bytes32, p2_puzzle: Program, percentage: uint16) -> Program:
     log.debug(f"Creating ownership layer puzzle with {nft_id=} {did_id=} {percentage=} {p2_puzzle=}")
     singleton_struct = Program.to((SINGLETON_MOD_HASH, (nft_id, LAUNCHER_PUZZLE_HASH)))
@@ -171,7 +206,7 @@
     return solution
 
 
-def get_metadata_and_p2_puzhash(unft, solution: Program) -> Tuple[Program, bytes32]:
+def get_metadata_and_p2_puzhash(unft: UncurriedNFT, solution: Program) -> Tuple[Program, bytes32]:
     if unft.owner_did:
         conditions = solution.at("ffffrrrrrrf").as_iter()
     else:
@@ -215,58 +250,4 @@
         )
     return create_full_puzzle(
         unft.singleton_launcher_id, Program.to(metadata), unft.metadata_updater_hash, inner_puzzle
-    )
-=======
-def metadata_to_program(metadata: Dict[bytes, Any]) -> Program:
-    """
-    Convert the metadata dict to a Chialisp program
-    :param metadata: User defined metadata
-    :return: Chialisp program
-    """
-    kv_list = []
-    for key, value in metadata.items():
-        kv_list.append((key, value))
-    program: Program = Program.to(kv_list)
-    return program
-
-
-def program_to_metadata(program: Program) -> Dict[bytes, Any]:
-    """
-    Convert a program to a metadata dict
-    :param program: Chialisp program contains the metadata
-    :return: Metadata dict
-    """
-    metadata = {}
-    for kv_pair in program.as_iter():
-        metadata[kv_pair.first().as_atom()] = kv_pair.rest().as_python()
-    return metadata
-
-
-def prepend_value(key: bytes, value: Program, metadata: Dict[bytes, Any]) -> None:
-    """
-    Prepend a value to a list in the metadata
-    :param key: Key of the field
-    :param value: Value want to add
-    :param metadata: Metadata
-    :return:
-    """
-
-    if value != Program.to(0):
-        if metadata[key] == b"":
-            metadata[key] = [value.as_python()]
-        else:
-            metadata[key].insert(0, value.as_python())
-
-
-def update_metadata(metadata: Program, update_condition: Program) -> Program:
-    """
-    Apply conditions of metadata updater to the previous metadata
-    :param metadata: Previous metadata
-    :param update_condition: Update metadata conditions
-    :return: Updated metadata
-    """
-    new_metadata: Dict[bytes, Any] = program_to_metadata(metadata)
-    uri: Program = update_condition.rest().rest().first()
-    prepend_value(uri.first().as_python(), uri.rest(), new_metadata)
-    return metadata_to_program(new_metadata)
->>>>>>> 662c60da
+    )