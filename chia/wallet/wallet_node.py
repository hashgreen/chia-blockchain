--- conflicted
+++ resolved
@@ -766,12 +766,7 @@
         return still_connected and self._server is not None and peer.peer_node_id in self.server.all_connections
 
     async def get_coins_with_puzzle_hash(self, puzzle_hash) -> List[CoinState]:
-<<<<<<< HEAD
-        assert self.wallet_state_manager is not None
-        assert self.server is not None
         # TODO Use trusted peer, otherwise try untrusted
-=======
->>>>>>> 75a287fd
         all_nodes = self.server.connection_by_type[NodeType.FULL_NODE]
         if len(all_nodes.keys()) == 0:
             raise ValueError("Not connected to the full node")
