import logging
import time
from typing import Any, Dict, List, Optional, Set

from blspy import G1Element

from chia.consensus.cost_calculator import NPCResult
from chia.full_node.bundle_tools import simple_solution_generator
from chia.full_node.mempool_check_conditions import get_name_puzzle_conditions
from chia.types.announcement import Announcement
from chia.types.blockchain_format.coin import Coin
from chia.types.blockchain_format.program import Program, SerializedProgram
from chia.types.blockchain_format.sized_bytes import bytes32
from chia.types.coin_spend import CoinSpend
from chia.types.generator_types import BlockGenerator
from chia.types.spend_bundle import SpendBundle
from chia.util.hash import std_hash
from chia.util.ints import uint8, uint32, uint64, uint128
from chia.wallet.coin_selection import select_coins
from chia.wallet.derivation_record import DerivationRecord
from chia.wallet.puzzles.p2_delegated_puzzle_or_hidden_puzzle import (
    DEFAULT_HIDDEN_PUZZLE_HASH,
    calculate_synthetic_secret_key,
    puzzle_for_pk,
    solution_for_conditions,
)
from chia.wallet.puzzles.puzzle_utils import (
    make_assert_absolute_seconds_exceeds_condition,
    make_assert_coin_announcement,
    make_assert_my_coin_id_condition,
    make_assert_puzzle_announcement,
    make_create_coin_announcement,
    make_create_coin_condition,
    make_create_puzzle_announcement,
    make_reserve_fee_condition,
)
from chia.wallet.secret_key_store import SecretKeyStore
from chia.wallet.sign_coin_spends import sign_coin_spends
from chia.wallet.transaction_record import TransactionRecord
from chia.wallet.util.compute_memos import compute_memos
from chia.wallet.util.transaction_type import TransactionType
from chia.wallet.util.wallet_types import AmountWithPuzzlehash, WalletType
from chia.wallet.wallet_coin_record import WalletCoinRecord
from chia.wallet.wallet_info import WalletInfo


class Wallet:
    wallet_state_manager: Any
    log: logging.Logger
    wallet_id: uint32
    secret_key_store: SecretKeyStore
    cost_of_single_tx: Optional[int]

    @staticmethod
    async def create(
        wallet_state_manager: Any,
        info: WalletInfo,
        name: str = None,
    ):
        self = Wallet()
        self.log = logging.getLogger(name if name else __name__)
        self.wallet_state_manager = wallet_state_manager
        self.wallet_id = info.id
        self.secret_key_store = SecretKeyStore()
        self.cost_of_single_tx = None
        return self

    async def get_max_send_amount(self, records: Optional[Set[WalletCoinRecord]] = None) -> int:
        spendable: List[WalletCoinRecord] = list(
            await self.wallet_state_manager.get_spendable_coins_for_wallet(self.id(), records)
        )
        if len(spendable) == 0:
            return 0
        spendable.sort(reverse=True, key=lambda record: record.coin.amount)
        if self.cost_of_single_tx is None:
            coin = spendable[0].coin
            tx = await self.generate_signed_transaction(
                uint64(coin.amount), coin.puzzle_hash, coins={coin}, ignore_max_send_amount=True
            )
            assert tx.spend_bundle is not None
            program: BlockGenerator = simple_solution_generator(tx.spend_bundle)
            # npc contains names of the coins removed, puzzle_hashes and their spend conditions
            result: NPCResult = get_name_puzzle_conditions(
                program,
                self.wallet_state_manager.constants.MAX_BLOCK_COST_CLVM,
                cost_per_byte=self.wallet_state_manager.constants.COST_PER_BYTE,
                mempool_mode=True,
            )
            self.cost_of_single_tx = result.cost
            self.log.info(f"Cost of a single tx for standard wallet: {self.cost_of_single_tx}")

        max_cost = self.wallet_state_manager.constants.MAX_BLOCK_COST_CLVM / 5  # avoid full block TXs
        current_cost = 0
        total_amount = 0
        total_coin_count = 0
        for record in spendable:
            current_cost += self.cost_of_single_tx
            total_amount += record.coin.amount
            total_coin_count += 1
            if current_cost + self.cost_of_single_tx > max_cost:
                break

        return total_amount

    @classmethod
    def type(cls) -> uint8:
        return uint8(WalletType.STANDARD_WALLET)

    def id(self) -> uint32:
        return self.wallet_id

    async def get_confirmed_balance(self, unspent_records=None) -> uint128:
        return await self.wallet_state_manager.get_confirmed_balance_for_wallet(self.id(), unspent_records)

    async def get_unconfirmed_balance(self, unspent_records=None) -> uint128:
        return await self.wallet_state_manager.get_unconfirmed_balance(self.id(), unspent_records)

    async def get_spendable_balance(self, unspent_records=None) -> uint128:
        spendable = await self.wallet_state_manager.get_confirmed_spendable_balance_for_wallet(
            self.id(), unspent_records
        )
        return spendable

    async def get_pending_change_balance(self) -> uint64:
        unconfirmed_tx: List[TransactionRecord] = await self.wallet_state_manager.tx_store.get_unconfirmed_for_wallet(
            self.id()
        )
        addition_amount = 0

        for record in unconfirmed_tx:
            if not record.is_in_mempool():
                if record.spend_bundle is not None:
                    self.log.warning(f"Record: {record} not in mempool, {record.sent_to}")
                continue
            our_spend = False
            for coin in record.removals:
                if await self.wallet_state_manager.does_coin_belong_to_wallet(coin, self.id()):
                    our_spend = True
                    break

            if our_spend is not True:
                continue

            for coin in record.additions:
                if await self.wallet_state_manager.does_coin_belong_to_wallet(coin, self.id()):
                    addition_amount += coin.amount

        return uint64(addition_amount)

    def puzzle_for_pk(self, pubkey: bytes) -> Program:
        return puzzle_for_pk(pubkey)

    async def convert_puzzle_hash(self, puzzle_hash: bytes32) -> bytes32:
        return puzzle_hash  # Looks unimpressive, but it's more complicated in other wallets

    async def hack_populate_secret_key_for_puzzle_hash(self, puzzle_hash: bytes32) -> G1Element:
        maybe = await self.wallet_state_manager.get_keys(puzzle_hash)
        if maybe is None:
            error_msg = f"Wallet couldn't find keys for puzzle_hash {puzzle_hash}"
            self.log.error(error_msg)
            raise ValueError(error_msg)

        # Get puzzle for pubkey
        public_key, secret_key = maybe

        # HACK
        synthetic_secret_key = calculate_synthetic_secret_key(secret_key, DEFAULT_HIDDEN_PUZZLE_HASH)
        self.secret_key_store.save_secret_key(synthetic_secret_key)

        return public_key

    async def hack_populate_secret_keys_for_coin_spends(self, coin_spends: List[CoinSpend]) -> None:
        """
        This hack forces secret keys into the `_pk2sk` lookup. This should eventually be replaced
        by a persistent DB table that can do this look-up directly.
        """
        for coin_spend in coin_spends:
            await self.hack_populate_secret_key_for_puzzle_hash(coin_spend.coin.puzzle_hash)

    async def puzzle_for_puzzle_hash(self, puzzle_hash: bytes32) -> Program:
        public_key = await self.hack_populate_secret_key_for_puzzle_hash(puzzle_hash)
        return puzzle_for_pk(bytes(public_key))

<<<<<<< HEAD
    async def get_new_puzzle(self, in_transaction: bool = False) -> Program:
        dr = await self.wallet_state_manager.get_unused_derivation_record(self.id(), in_transaction=in_transaction)
        puzzle = puzzle_for_pk(bytes(dr.pubkey))
        await self.hack_populate_secret_key_for_puzzle_hash(puzzle.get_tree_hash())
        return puzzle
=======
    async def get_new_puzzle(self) -> Program:
        dr = await self.wallet_state_manager.get_unused_derivation_record(self.id())
        return puzzle_for_pk(bytes(dr.pubkey))
>>>>>>> 8ec56d19

    async def get_puzzle_hash(self, new: bool) -> bytes32:
        if new:
            return await self.get_new_puzzlehash()
        else:
            record: Optional[
                DerivationRecord
            ] = await self.wallet_state_manager.get_current_derivation_record_for_wallet(self.id())
            if record is None:
                return await self.get_new_puzzlehash()
            return record.puzzle_hash

<<<<<<< HEAD
    async def get_new_puzzlehash(self, in_transaction: bool = False) -> bytes32:
        puzhash = (await self.wallet_state_manager.get_unused_derivation_record(self.id(), in_transaction)).puzzle_hash
        await self.hack_populate_secret_key_for_puzzle_hash(puzhash)
        return puzhash
=======
    async def get_new_puzzlehash(self) -> bytes32:
        return (await self.wallet_state_manager.get_unused_derivation_record(self.id())).puzzle_hash
>>>>>>> 8ec56d19

    def make_solution(
        self,
        primaries: List[AmountWithPuzzlehash],
        min_time=0,
        me=None,
        coin_announcements: Optional[Set[bytes]] = None,
        coin_announcements_to_assert: Optional[Set[bytes32]] = None,
        puzzle_announcements: Optional[Set[bytes]] = None,
        puzzle_announcements_to_assert: Optional[Set[bytes32]] = None,
        fee=0,
    ) -> Program:
        assert fee >= 0
        condition_list = []
        if len(primaries) > 0:
            for primary in primaries:
                if "memos" in primary:
                    memos: Optional[List[bytes]] = primary["memos"]
                    if memos is not None and len(memos) == 0:
                        memos = None
                else:
                    memos = None
                condition_list.append(make_create_coin_condition(primary["puzzlehash"], primary["amount"], memos))
        if min_time > 0:
            condition_list.append(make_assert_absolute_seconds_exceeds_condition(min_time))
        if me:
            condition_list.append(make_assert_my_coin_id_condition(me["id"]))
        if fee:
            condition_list.append(make_reserve_fee_condition(fee))
        if coin_announcements:
            for announcement in coin_announcements:
                condition_list.append(make_create_coin_announcement(announcement))
        if coin_announcements_to_assert:
            for announcement_hash in coin_announcements_to_assert:
                condition_list.append(make_assert_coin_announcement(announcement_hash))
        if puzzle_announcements:
            for announcement in puzzle_announcements:
                condition_list.append(make_create_puzzle_announcement(announcement))
        if puzzle_announcements_to_assert:
            for announcement_hash in puzzle_announcements_to_assert:
                condition_list.append(make_assert_puzzle_announcement(announcement_hash))
        return solution_for_conditions(condition_list)

    def add_condition_to_solution(self, condition: Program, solution: Program) -> Program:
        python_program = solution.as_python()
        python_program[1].append(condition)
        return Program.to(python_program)

    async def select_coins(
        self, amount: uint64, exclude: Optional[List[Coin]] = None, min_coin_amount: Optional[uint128] = None
    ) -> Set[Coin]:
        """
        Returns a set of coins that can be used for generating a new transaction.
        Note: Must be called under wallet state manager lock
        """
        spendable_amount: uint128 = await self.get_spendable_balance()
        spendable_coins: List[WalletCoinRecord] = list(
            await self.wallet_state_manager.get_spendable_coins_for_wallet(self.id())
        )

        # Try to use coins from the store, if there isn't enough of "unused"
        # coins use change coins that are not confirmed yet
        unconfirmed_removals: Dict[bytes32, Coin] = await self.wallet_state_manager.unconfirmed_removals_for_wallet(
            self.id()
        )

        coins = await select_coins(
            spendable_amount,
            self.wallet_state_manager.constants.MAX_COIN_AMOUNT,
            spendable_coins,
            unconfirmed_removals,
            self.log,
            uint128(amount),
            exclude,
            min_coin_amount,
        )
        assert sum(c.amount for c in coins) >= amount
        return coins

    async def _generate_unsigned_transaction(
        self,
        amount: uint64,
        newpuzzlehash: bytes32,
        fee: uint64 = uint64(0),
        origin_id: bytes32 = None,
        coins: Set[Coin] = None,
        primaries_input: Optional[List[AmountWithPuzzlehash]] = None,
        ignore_max_send_amount: bool = False,
        coin_announcements_to_consume: Set[Announcement] = None,
        puzzle_announcements_to_consume: Set[Announcement] = None,
        memos: Optional[List[bytes]] = None,
        negative_change_allowed: bool = False,
        in_transaction: bool = False,
        min_coin_amount: Optional[uint128] = None,
    ) -> List[CoinSpend]:
        """
        Generates a unsigned transaction in form of List(Puzzle, Solutions)
        Note: this must be called under a wallet state manager lock
        """
        if primaries_input is None:
            primaries: Optional[List[AmountWithPuzzlehash]] = None
            total_amount = amount + fee
        else:
            primaries = primaries_input.copy()
            primaries_amount = 0
            for prim in primaries:
                primaries_amount += prim["amount"]
            total_amount = amount + fee + primaries_amount

        if not ignore_max_send_amount:
            max_send = await self.get_max_send_amount()
            if total_amount > max_send:
                raise ValueError(f"Can't send more than {max_send} in a single transaction")
            self.log.debug("Got back max send amount: %s", max_send)
        if coins is None:
            coins = await self.select_coins(uint64(total_amount), min_coin_amount=min_coin_amount)
        assert len(coins) > 0
        self.log.info(f"coins is not None {coins}")
        spend_value = sum([coin.amount for coin in coins])

        change = spend_value - total_amount
        if negative_change_allowed:
            change = max(0, change)

        assert change >= 0

        if coin_announcements_to_consume is not None:
            coin_announcements_bytes: Optional[Set[bytes32]] = {a.name() for a in coin_announcements_to_consume}
        else:
            coin_announcements_bytes = None
        if puzzle_announcements_to_consume is not None:
            puzzle_announcements_bytes: Optional[Set[bytes32]] = {a.name() for a in puzzle_announcements_to_consume}
        else:
            puzzle_announcements_bytes = None

        spends: List[CoinSpend] = []
        primary_announcement_hash: Optional[bytes32] = None

        # Check for duplicates
        if primaries is not None:
            all_primaries_list = [(p["puzzlehash"], p["amount"]) for p in primaries] + [(newpuzzlehash, amount)]
            if len(set(all_primaries_list)) != len(all_primaries_list):
                raise ValueError("Cannot create two identical coins")
        if memos is None:
            memos = []
        assert memos is not None
        for coin in coins:
            # Only one coin creates outputs
            if origin_id in (None, coin.name()):
                origin_id = coin.name()
                if primaries is None:
                    if amount > 0:
                        primaries = [{"puzzlehash": newpuzzlehash, "amount": uint64(amount), "memos": memos}]
                    else:
                        primaries = []
                else:
                    primaries.append({"puzzlehash": newpuzzlehash, "amount": uint64(amount), "memos": memos})
                if change > 0:
                    change_puzzle_hash: bytes32 = await self.get_new_puzzlehash(in_transaction=in_transaction)
                    primaries.append({"puzzlehash": change_puzzle_hash, "amount": uint64(change), "memos": []})
                message_list: List[bytes32] = [c.name() for c in coins]
                for primary in primaries:
                    message_list.append(Coin(coin.name(), primary["puzzlehash"], primary["amount"]).name())
                message: bytes32 = std_hash(b"".join(message_list))
                puzzle: Program = await self.puzzle_for_puzzle_hash(coin.puzzle_hash)
                solution: Program = self.make_solution(
                    primaries=primaries,
                    fee=fee,
                    coin_announcements={message},
                    coin_announcements_to_assert=coin_announcements_bytes,
                    puzzle_announcements_to_assert=puzzle_announcements_bytes,
                )
                primary_announcement_hash = Announcement(coin.name(), message).name()

                spends.append(
                    CoinSpend(
                        coin, SerializedProgram.from_bytes(bytes(puzzle)), SerializedProgram.from_bytes(bytes(solution))
                    )
                )
                break
        else:
            raise ValueError("origin_id is not in the set of selected coins")

        # Process the non-origin coins now that we have the primary announcement hash
        for coin in coins:
            if coin.name() == origin_id:
                continue

            puzzle = await self.puzzle_for_puzzle_hash(coin.puzzle_hash)
            solution = self.make_solution(primaries=[], coin_announcements_to_assert={primary_announcement_hash})
            spends.append(
                CoinSpend(
                    coin, SerializedProgram.from_bytes(bytes(puzzle)), SerializedProgram.from_bytes(bytes(solution))
                )
            )

        self.log.debug(f"Spends is {spends}")
        return spends

    async def sign_transaction(self, coin_spends: List[CoinSpend]) -> SpendBundle:
        return await sign_coin_spends(
            coin_spends,
            self.secret_key_store.secret_key_for_public_key,
            self.wallet_state_manager.constants.AGG_SIG_ME_ADDITIONAL_DATA,
            self.wallet_state_manager.constants.MAX_BLOCK_COST_CLVM,
        )

    async def generate_signed_transaction(
        self,
        amount: uint64,
        puzzle_hash: bytes32,
        fee: uint64 = uint64(0),
        origin_id: bytes32 = None,
        coins: Set[Coin] = None,
        primaries: Optional[List[AmountWithPuzzlehash]] = None,
        ignore_max_send_amount: bool = False,
        coin_announcements_to_consume: Set[Announcement] = None,
        puzzle_announcements_to_consume: Set[Announcement] = None,
        memos: Optional[List[bytes]] = None,
        negative_change_allowed: bool = False,
        in_transaction: bool = False,
        min_coin_amount: Optional[uint128] = None,
    ) -> TransactionRecord:
        """
        Use this to generate transaction.
        Note: this must be called under a wallet state manager lock
        The first output is (amount, puzzle_hash, memos), and the rest of the outputs are in primaries.
        """
        if primaries is None:
            non_change_amount = amount
        else:
            non_change_amount = uint64(amount + sum(p["amount"] for p in primaries))

        self.log.debug("Generating transaction for: %s %s %s", puzzle_hash, amount, repr(coins))
        transaction = await self._generate_unsigned_transaction(
            amount,
            puzzle_hash,
            fee,
            origin_id,
            coins,
            primaries,
            ignore_max_send_amount,
            coin_announcements_to_consume,
            puzzle_announcements_to_consume,
            memos,
            negative_change_allowed,
            in_transaction=in_transaction,
            min_coin_amount=min_coin_amount,
        )
        assert len(transaction) > 0
        self.log.info("About to sign a transaction: %s", transaction)
        await self.hack_populate_secret_keys_for_coin_spends(transaction)
        spend_bundle: SpendBundle = await sign_coin_spends(
            transaction,
            self.secret_key_store.secret_key_for_public_key,
            self.wallet_state_manager.constants.AGG_SIG_ME_ADDITIONAL_DATA,
            self.wallet_state_manager.constants.MAX_BLOCK_COST_CLVM,
        )

        now = uint64(int(time.time()))
        add_list: List[Coin] = list(spend_bundle.additions())
        rem_list: List[Coin] = list(spend_bundle.removals())

        output_amount = sum(a.amount for a in add_list) + fee
        input_amount = sum(r.amount for r in rem_list)
        if negative_change_allowed:
            assert output_amount >= input_amount
        else:
            assert output_amount == input_amount

        return TransactionRecord(
            confirmed_at_height=uint32(0),
            created_at_time=now,
            to_puzzle_hash=puzzle_hash,
            amount=uint64(non_change_amount),
            fee_amount=uint64(fee),
            confirmed=False,
            sent=uint32(0),
            spend_bundle=spend_bundle,
            additions=add_list,
            removals=rem_list,
            wallet_id=self.id(),
            sent_to=[],
            trade_id=None,
            type=uint32(TransactionType.OUTGOING_TX.value),
            name=spend_bundle.name(),
            memos=list(compute_memos(spend_bundle).items()),
        )

    async def push_transaction(self, tx: TransactionRecord) -> None:
        """Use this API to send transactions."""
        await self.wallet_state_manager.add_pending_transaction(tx)
        await self.wallet_state_manager.wallet_node.update_ui()

    # This is to be aggregated together with a CAT offer to ensure that the trade happens
    async def create_spend_bundle_relative_chia(self, chia_amount: int, exclude: List[Coin] = []) -> SpendBundle:
        list_of_solutions = []
        utxos = None

        # If we're losing value then get coins with at least that much value
        # If we're gaining value then our amount doesn't matter
        if chia_amount < 0:
            utxos = await self.select_coins(uint64(abs(chia_amount)), exclude)
        else:
            utxos = await self.select_coins(uint64(0), exclude)

        assert len(utxos) > 0

        # Calculate output amount given sum of utxos
        spend_value = sum([coin.amount for coin in utxos])
        chia_amount = spend_value + chia_amount

        # Create coin solutions for each utxo
        output_created = None
        for coin in utxos:
            puzzle = await self.puzzle_for_puzzle_hash(coin.puzzle_hash)
            if output_created is None:
                newpuzhash = await self.get_new_puzzlehash()
                primaries: List[AmountWithPuzzlehash] = [
                    {"puzzlehash": newpuzhash, "amount": uint64(chia_amount), "memos": []}
                ]
                solution = self.make_solution(primaries=primaries)
                output_created = coin
            list_of_solutions.append(CoinSpend(coin, puzzle, solution))

        await self.hack_populate_secret_keys_for_coin_spends(list_of_solutions)
        spend_bundle = await sign_coin_spends(
            list_of_solutions,
            self.secret_key_store.secret_key_for_public_key,
            self.wallet_state_manager.constants.AGG_SIG_ME_ADDITIONAL_DATA,
            self.wallet_state_manager.constants.MAX_BLOCK_COST_CLVM,
        )
        return spend_bundle

    async def get_coins_to_offer(
        self, asset_id: Optional[bytes32], amount: uint64, min_coin_amount: Optional[uint128] = None
    ) -> Set[Coin]:
        if asset_id is not None:
            raise ValueError(f"The standard wallet cannot offer coins with asset id {asset_id}")
        balance = await self.get_confirmed_balance()
        if balance < amount:
            raise Exception(f"insufficient funds in wallet {self.id()}")
        return await self.select_coins(amount, min_coin_amount=min_coin_amount)<|MERGE_RESOLUTION|>--- conflicted
+++ resolved
@@ -181,17 +181,11 @@
         public_key = await self.hack_populate_secret_key_for_puzzle_hash(puzzle_hash)
         return puzzle_for_pk(bytes(public_key))
 
-<<<<<<< HEAD
-    async def get_new_puzzle(self, in_transaction: bool = False) -> Program:
-        dr = await self.wallet_state_manager.get_unused_derivation_record(self.id(), in_transaction=in_transaction)
+    async def get_new_puzzle(self) -> Program:
+        dr = await self.wallet_state_manager.get_unused_derivation_record(self.id())
         puzzle = puzzle_for_pk(bytes(dr.pubkey))
         await self.hack_populate_secret_key_for_puzzle_hash(puzzle.get_tree_hash())
         return puzzle
-=======
-    async def get_new_puzzle(self) -> Program:
-        dr = await self.wallet_state_manager.get_unused_derivation_record(self.id())
-        return puzzle_for_pk(bytes(dr.pubkey))
->>>>>>> 8ec56d19
 
     async def get_puzzle_hash(self, new: bool) -> bytes32:
         if new:
@@ -204,15 +198,10 @@
                 return await self.get_new_puzzlehash()
             return record.puzzle_hash
 
-<<<<<<< HEAD
-    async def get_new_puzzlehash(self, in_transaction: bool = False) -> bytes32:
-        puzhash = (await self.wallet_state_manager.get_unused_derivation_record(self.id(), in_transaction)).puzzle_hash
+    async def get_new_puzzlehash(self) -> bytes32:
+        puzhash = (await self.wallet_state_manager.get_unused_derivation_record(self.id())).puzzle_hash
         await self.hack_populate_secret_key_for_puzzle_hash(puzhash)
         return puzhash
-=======
-    async def get_new_puzzlehash(self) -> bytes32:
-        return (await self.wallet_state_manager.get_unused_derivation_record(self.id())).puzzle_hash
->>>>>>> 8ec56d19
 
     def make_solution(
         self,
