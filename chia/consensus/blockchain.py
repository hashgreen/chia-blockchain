--- conflicted
+++ resolved
@@ -114,13 +114,8 @@
         cpu_count = multiprocessing.cpu_count()
         if cpu_count > 61:
             cpu_count = 61  # Windows Server 2016 has an issue https://bugs.python.org/issue26903
-<<<<<<< HEAD
-        num_workers = max(cpu_count - 2, 1)
+        num_workers = max(cpu_count - reserved_cores, 1)
         self.pool = ProcessPoolExecutor(max_workers=num_workers, initializer=setproctitle, initargs=("chia_full_node",))
-=======
-        num_workers = max(cpu_count - reserved_cores, 1)
-        self.pool = ProcessPoolExecutor(max_workers=num_workers)
->>>>>>> d52aaad1
         log.info(f"Started {num_workers} processes for block validation")
 
         self.constants = consensus_constants
