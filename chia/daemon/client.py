import asyncio
import json
import ssl
from contextlib import asynccontextmanager
from pathlib import Path
from typing import Any, Dict, Optional

import aiohttp

from chia.util.config import load_config
from chia.util.json_util import dict_to_json_str
from chia.util.ws_message import WsRpcMessage, create_payload_dict


class DaemonProxy:
    def __init__(
        self,
        uri: str,
        ssl_context: Optional[ssl.SSLContext],
        max_message_size: Optional[int] = 50 * 1000 * 1000,
    ):
        self._uri = uri
        self._request_dict: Dict[str, asyncio.Event] = {}
        self.response_dict: Dict[str, Any] = {}
        self.ssl_context = ssl_context
        self.client_session: Optional[aiohttp.ClientSession] = None
        self.websocket: Optional[aiohttp.ClientWebSocketResponse] = None
        self.max_message_size = max_message_size

    def format_request(self, command: str, data: Dict[str, Any]) -> WsRpcMessage:
        request = create_payload_dict(command, data, "client", "daemon")
        return request

    async def start(self):
        try:
            self.client_session = aiohttp.ClientSession()
            self.websocket = await self.client_session.ws_connect(
                self._uri,
                autoclose=True,
                autoping=True,
                heartbeat=60,
                ssl_context=self.ssl_context,
                max_msg_size=self.max_message_size,
            )
        except Exception:
            await self.close()
            raise

        async def listener():
            while True:
                message = await self.websocket.receive()
                if message.type == aiohttp.WSMsgType.TEXT:
                    decoded = json.loads(message.data)
                    request_id = decoded["request_id"]

                    if request_id in self._request_dict:
                        self.response_dict[request_id] = decoded
                        self._request_dict[request_id].set()
                else:
                    await self.close()
                    return None

        asyncio.create_task(listener())
        await asyncio.sleep(1)

    async def _get(self, request: WsRpcMessage) -> WsRpcMessage:
        request_id = request["request_id"]
        self._request_dict[request_id] = asyncio.Event()
        string = dict_to_json_str(request)
        if self.websocket is None:
            raise Exception("Websocket is not connected")
        asyncio.create_task(self.websocket.send_str(string))

        async def timeout():
            await asyncio.sleep(30)
            if request_id in self._request_dict:
                print("Error, timeout.")
                self._request_dict[request_id].set()

        asyncio.create_task(timeout())
        await self._request_dict[request_id].wait()
        if request_id in self.response_dict:
            response = self.response_dict[request_id]
            self.response_dict.pop(request_id)
        else:
            response = None
        self._request_dict.pop(request_id)

        return response

    async def get_version(self) -> WsRpcMessage:
        data: Dict[str, Any] = {}
        request = self.format_request("get_version", data)
        response = await self._get(request)
        return response

    async def start_service(self, service_name: str) -> WsRpcMessage:
        data = {"service": service_name}
        request = self.format_request("start_service", data)
        response = await self._get(request)
        return response

    async def stop_service(self, service_name: str, delay_before_kill: int = 15) -> WsRpcMessage:
        data = {"service": service_name}
        request = self.format_request("stop_service", data)
        response = await self._get(request)
        return response

    async def is_running(self, service_name: str) -> bool:
        data = {"service": service_name}
        request = self.format_request("is_running", data)
        response = await self._get(request)
        if "is_running" in response["data"]:
            return bool(response["data"]["is_running"])
        return False

    async def is_keyring_locked(self) -> bool:
        data: Dict[str, Any] = {}
        request = self.format_request("is_keyring_locked", data)
        response = await self._get(request)
        if "is_keyring_locked" in response["data"]:
            return bool(response["data"]["is_keyring_locked"])
        return False

    async def unlock_keyring(self, passphrase: str) -> WsRpcMessage:
        data = {"key": passphrase}
        request = self.format_request("unlock_keyring", data)
        response = await self._get(request)
        return response

    async def notify_keyring_migration_completed(self, passphrase: Optional[str]) -> WsRpcMessage:
        data: Dict[str, Any] = {"key": passphrase}
        request: WsRpcMessage = self.format_request("notify_keyring_migration_completed", data)
        response: WsRpcMessage = await self._get(request)
        return response

    async def ping(self) -> WsRpcMessage:
        request = self.format_request("ping", {})
        response = await self._get(request)
        return response

    async def close(self) -> None:
        if self.websocket is not None:
            await self.websocket.close()
        if self.client_session is not None:
            await self.client_session.close()

    async def exit(self) -> WsRpcMessage:
        request = self.format_request("exit", {})
        return await self._get(request)


<<<<<<< HEAD
async def connect_to_daemon(
    self_hostname: str, daemon_port: int, max_message_size: int, ssl_context: Optional[ssl.SSLContext]
) -> DaemonProxy:
=======
async def connect_to_daemon(self_hostname: str, daemon_port: int, ssl_context: ssl.SSLContext) -> DaemonProxy:
>>>>>>> 9db85f32
    """
    Connect to the local daemon.
    """

    client = DaemonProxy(f"wss://{self_hostname}:{daemon_port}", ssl_context, max_message_size)
    await client.start()
    return client


async def connect_to_daemon_and_validate(root_path: Path, quiet: bool = False) -> Optional[DaemonProxy]:
    """
    Connect to the local daemon and do a ping to ensure that something is really
    there and running.
    """
    from chia.server.server import ssl_context_for_client

    try:
        net_config = load_config(root_path, "config.yaml")
        daemon_max_message_size = net_config.get("daemon_max_message_size", 50 * 1000 * 1000)
        crt_path = root_path / net_config["daemon_ssl"]["private_crt"]
        key_path = root_path / net_config["daemon_ssl"]["private_key"]
        ca_crt_path = root_path / net_config["private_ssl_ca"]["crt"]
        ca_key_path = root_path / net_config["private_ssl_ca"]["key"]
        ssl_context = ssl_context_for_client(ca_crt_path, ca_key_path, crt_path, key_path)
        connection = await connect_to_daemon(
            net_config["self_hostname"], net_config["daemon_port"], daemon_max_message_size, ssl_context
        )
        r = await connection.ping()

        if "value" in r["data"] and r["data"]["value"] == "pong":
            return connection
    except Exception:
        if not quiet:
            print("Daemon not started yet")
        return None
    return None


@asynccontextmanager
async def acquire_connection_to_daemon(root_path: Path, quiet: bool = False):
    """
    Asynchronous context manager which attempts to create a connection to the daemon.
    The connection object (DaemonProxy) is yielded to the caller. After the caller's
    block exits scope, execution resumes in this function, wherein the connection is
    closed.
    """

    daemon: Optional[DaemonProxy] = None
    try:
        daemon = await connect_to_daemon_and_validate(root_path, quiet=quiet)
        yield daemon  # <----
    except Exception as e:
        print(f"Exception occurred while communicating with the daemon: {e}")

    if daemon is not None:
        await daemon.close()<|MERGE_RESOLUTION|>--- conflicted
+++ resolved
@@ -150,13 +150,9 @@
         return await self._get(request)
 
 
-<<<<<<< HEAD
 async def connect_to_daemon(
-    self_hostname: str, daemon_port: int, max_message_size: int, ssl_context: Optional[ssl.SSLContext]
+    self_hostname: str, daemon_port: int, max_message_size: int, ssl_context: ssl.SSLContext
 ) -> DaemonProxy:
-=======
-async def connect_to_daemon(self_hostname: str, daemon_port: int, ssl_context: ssl.SSLContext) -> DaemonProxy:
->>>>>>> 9db85f32
     """
     Connect to the local daemon.
     """
