from chia.types.blockchain_format.program import Program, INFINITE_COST
from chia.types.announcement import Announcement
from chia.util.ints import uint64
from chia.types.blockchain_format.sized_bytes import bytes32
from chia.wallet.puzzles.load_clvm import load_clvm
from chia.types.blockchain_format.coin import Coin
from chia.wallet.puzzles.cat_loader import CAT_MOD

OFFER_MOD = load_clvm("settlement_payments.clvm")
SINGLETON_MOD = load_clvm("singleton_top_layer.clvm")
LAUNCHER_PUZZLE = load_clvm("singleton_launcher.clvm")
DID_MOD = load_clvm("did_innerpuz.clvm")
NFT_MOD = load_clvm("nft_innerpuz.clvm")
LAUNCHER_PUZZLE_HASH = LAUNCHER_PUZZLE.get_tree_hash()
SINGLETON_MOD_HASH = SINGLETON_MOD.get_tree_hash()
NFT_MOD_HASH = NFT_MOD.get_tree_hash()
LAUNCHER_ID = Program.to(b"launcher-id").get_tree_hash()
NFT_TRANSFER_PROGRAM = load_clvm("nft_transfer_program.clvm")


def test_transfer_no_backpayments():
    did_one: bytes32 = Program.to("did_one").get_tree_hash()
    did_two: bytes32 = Program.to("did_two").get_tree_hash()

    did_one_pk: bytes32 = Program.to("did_one_pk").get_tree_hash()
    did_one_innerpuz = DID_MOD.curry(did_one_pk, 0, 0)
    SINGLETON_STRUCT = Program.to((SINGLETON_MOD_HASH, (did_one, LAUNCHER_PUZZLE_HASH)))
    did_one_puzzle: bytes32 = SINGLETON_MOD.curry(SINGLETON_STRUCT, did_one_innerpuz)
    did_one_parent: bytes32 = Program.to("did_one_parent").get_tree_hash()
    did_one_amount = 201

    #  did_two_pk: bytes32 = Program.to("did_two_pk").get_tree_hash()
    did_two_innerpuz = DID_MOD.curry(did_one_pk, 0, 0)
    SINGLETON_STRUCT = Program.to((SINGLETON_MOD_HASH, (did_two, LAUNCHER_PUZZLE_HASH)))
<<<<<<< HEAD
=======
    # did_two_puzzle: bytes32 = SINGLETON_MOD.curry(SINGLETON_STRUCT, did_two_innerpuz)
    # did_two_parent: bytes32 = Program.to("did_two_parent").get_tree_hash()
    # did_two_amount = 401
>>>>>>> b47c9418

    did_one_coin = Coin(did_one_parent, did_one_puzzle.get_tree_hash(), did_one_amount)
    # did_two_coin = Coin(did_two_parent, did_two_puzzle.get_tree_hash(), did_two_amount)

<<<<<<< HEAD

=======
>>>>>>> b47c9418
    # NFT_MOD_HASH
    # SINGLETON_STRUCT ; ((SINGLETON_MOD_HASH, (NFT_SINGLETON_LAUNCHER_ID, LAUNCHER_PUZZLE_HASH)))
    # CURRENT_OWNER_DID
    # NFT_TRANSFER_PROGRAM_HASH
    # my_amount
    # my_did_inner_hash
    # my_did_amount
    # my_did_parent
    # new_did
    # new_did_parent
    # new_did_inner_hash
    # new_did_amount
    # trade_price
    # transfer_program_reveal
    # transfer_program_solution

    nft_program = Program.to(0)
    trade_price = 0
    solution = Program.to(
        [
            NFT_MOD_HASH,  # curried in params
            SINGLETON_STRUCT,
            did_one,
            nft_program.get_tree_hash(),  # below here is the solution
            uint64(1),
            did_one_innerpuz.get_tree_hash(),
            did_two,
            did_two_innerpuz.get_tree_hash(),
            trade_price,
            nft_program,
            0,
        ]
    )
    cost, res = NFT_MOD.run_with_cost(INFINITE_COST, solution)
    ann = bytes(bytes(trade_price) + did_two)
    announcement_one = Announcement(did_one_coin.puzzle_hash, ann)
    # announcement_two = Announcement(did_two_coin.name(), ann)
    assert res.rest().first().first().as_int() == 63
    assert res.rest().first().rest().first().as_atom() == announcement_one.name()
    # assert res.rest().rest().first().first().as_int() == 63
    # assert res.rest().rest().first().rest().first().as_atom() == announcement_one.name()


def test_transfer_with_backpayments():
    did_one: bytes32 = Program.to("did_one").get_tree_hash()
    did_two: bytes32 = Program.to("did_two").get_tree_hash()

    did_one_pk: bytes32 = Program.to("did_one_pk").get_tree_hash()
    did_one_innerpuz = DID_MOD.curry(did_one_pk, 0, 0)
    SINGLETON_STRUCT = Program.to((SINGLETON_MOD_HASH, (did_one, LAUNCHER_PUZZLE_HASH)))
    did_one_puzzle: bytes32 = SINGLETON_MOD.curry(SINGLETON_STRUCT, did_one_innerpuz)
    did_one_parent: bytes32 = Program.to("did_one_parent").get_tree_hash()
    did_one_amount = 201

    #  did_two_pk: bytes32 = Program.to("did_two_pk").get_tree_hash()
    did_two_innerpuz = DID_MOD.curry(did_one_pk, 0, 0)
    SINGLETON_STRUCT = Program.to((SINGLETON_MOD_HASH, (did_two, LAUNCHER_PUZZLE_HASH)))
    did_two_puzzle: bytes32 = SINGLETON_MOD.curry(SINGLETON_STRUCT, did_two_innerpuz)
    did_two_parent: bytes32 = Program.to("did_two_parent").get_tree_hash()
    did_two_amount = 401

    did_one_coin = Coin(did_one_parent, did_one_puzzle.get_tree_hash(), did_one_amount)
    did_two_coin = Coin(did_two_parent, did_two_puzzle.get_tree_hash(), did_two_amount)
    # NFT_MOD_HASH
    # SINGLETON_STRUCT ; ((SINGLETON_MOD_HASH, (SINGLETON_LAUNCHER_ID, LAUNCHER_PUZZLE_HASH)))
    # CURRENT_OWNER_DID
    # NFT_TRANSFER_PROGRAM_HASH
    # my_amount
    # my_did_inner_hash
    # new_did
    # new_did_inner_hash
    # trade_prices_list
    # transfer_program_reveal
    # transfer_program_solution

    nft_creator_address = Program.to("nft_creator_address").get_tree_hash()
    # ROYALTY_ADDRESS TRADE_PRICE_PERCENTAGE METADATA SETTLEMENT_MOD_HASH CAT_MOD_HASH
    nft_program = NFT_TRANSFER_PROGRAM.curry(
        [nft_creator_address, 20, "http://chia.net", OFFER_MOD.get_tree_hash(), CAT_MOD.get_tree_hash()]
    )
    trade_price = [[20]]
    solution = Program.to(
        [
            NFT_MOD_HASH,  # curried in params
            SINGLETON_STRUCT,
            did_one,
            nft_program.get_tree_hash(),
            # below here is the solution
            uint64(1),
            did_one_innerpuz.get_tree_hash(),
            did_two,
            did_two_innerpuz.get_tree_hash(),
            trade_price,
            nft_program,
            0,
        ]
    )
    cost, res = NFT_MOD.run_with_cost(INFINITE_COST, solution)

    ann = bytes(bytes(Program.to(trade_price).get_tree_hash()) + did_two)
    announcement_one = Announcement(did_one_coin.puzzle_hash, ann)
    announcement_two = Announcement(did_two_coin.puzzle_hash, ann)
    assert res.rest().first().first().as_int() == 63
    assert res.rest().first().rest().first().as_atom() == announcement_two.name()
    assert res.rest().rest().first().first().as_int() == 63
    assert res.rest().rest().first().rest().first().as_atom() == announcement_one.name()
    assert res.rest().rest().rest().rest().rest().first().first().as_int() == 51
    assert res.rest().rest().rest().rest().rest().first().rest().first().as_atom() == nft_creator_address


def test_announce():
    did_one: bytes32 = Program.to("did_one").get_tree_hash()
    did_two: bytes32 = Program.to("did_two").get_tree_hash()

    did_one_pk: bytes32 = Program.to("did_one_pk").get_tree_hash()
    did_one_innerpuz = DID_MOD.curry(did_one_pk, 0, 0)
    SINGLETON_STRUCT = Program.to((SINGLETON_MOD_HASH, (did_one, LAUNCHER_PUZZLE_HASH)))
    did_one_puzzle: bytes32 = SINGLETON_MOD.curry(SINGLETON_STRUCT, did_one_innerpuz)
    did_one_parent: bytes32 = Program.to("did_one_parent").get_tree_hash()
    did_one_amount = 201

    #  did_two_pk: bytes32 = Program.to("did_two_pk").get_tree_hash()
    #  did_two_innerpuz = DID_MOD.curry(did_one_pk, 0, 0)
    SINGLETON_STRUCT = Program.to((SINGLETON_MOD_HASH, (did_two, LAUNCHER_PUZZLE_HASH)))
    #  did_two_puzzle: bytes32 = SINGLETON_MOD.curry(SINGLETON_STRUCT, did_two_innerpuz)
    #  did_two_parent: bytes32 = Program.to("did_two_parent").get_tree_hash()
    #  did_two_amount = 401

    did_one_coin = Coin(did_one_parent, did_one_puzzle.get_tree_hash(), did_one_amount)
    #  did_two_coin = Coin(did_two_parent, did_two_puzzle.get_tree_hash(), did_two_amount)
    # NFT_MOD_HASH
    # SINGLETON_STRUCT ; ((SINGLETON_MOD_HASH, (NFT_SINGLETON_LAUNCHER_ID, LAUNCHER_PUZZLE_HASH)))
    # CURRENT_OWNER_DID
    # NFT_TRANSFER_PROGRAM_HASH
    # my_amount
    # my_did_inner_hash
    # my_did_amount
    # my_did_parent
    # new_did
    # new_did_parent
    # new_did_inner_hash
    # new_did_amount
    # trade_price
    # transfer_program_reveal
    # transfer_program_solution

    nft_creator_address = Program.to("nft_creator_address").get_tree_hash()
    nft_program = NFT_TRANSFER_PROGRAM.curry([nft_creator_address, 20, "http://chia.net"])
    solution = Program.to(
        [
            NFT_MOD_HASH,  # curried in params
            SINGLETON_STRUCT,
            did_one,
            nft_program.get_tree_hash(),  # below here is the solution
            uint64(1),  # truths
            did_one_innerpuz.get_tree_hash(),
            0,
            0,
            0,
            0,
            0,
            0,
            0,
        ]
    )
    cost, res = NFT_MOD.run_with_cost(INFINITE_COST, solution)
    ann = bytes("a", "utf-8")
    announcement_one = Announcement(did_one_coin.puzzle_hash, ann)
    assert res.rest().rest().first().first().as_int() == 63
    assert res.rest().rest().first().rest().first().as_atom() == announcement_one.name()
    assert res.rest().rest().rest().first().first().as_int() == 60
    assert res.rest().rest().rest().first().rest().first().as_atom() == did_one<|MERGE_RESOLUTION|>--- conflicted
+++ resolved
@@ -32,20 +32,15 @@
     #  did_two_pk: bytes32 = Program.to("did_two_pk").get_tree_hash()
     did_two_innerpuz = DID_MOD.curry(did_one_pk, 0, 0)
     SINGLETON_STRUCT = Program.to((SINGLETON_MOD_HASH, (did_two, LAUNCHER_PUZZLE_HASH)))
-<<<<<<< HEAD
-=======
+
     # did_two_puzzle: bytes32 = SINGLETON_MOD.curry(SINGLETON_STRUCT, did_two_innerpuz)
     # did_two_parent: bytes32 = Program.to("did_two_parent").get_tree_hash()
     # did_two_amount = 401
->>>>>>> b47c9418
+
 
     did_one_coin = Coin(did_one_parent, did_one_puzzle.get_tree_hash(), did_one_amount)
     # did_two_coin = Coin(did_two_parent, did_two_puzzle.get_tree_hash(), did_two_amount)
 
-<<<<<<< HEAD
-
-=======
->>>>>>> b47c9418
     # NFT_MOD_HASH
     # SINGLETON_STRUCT ; ((SINGLETON_MOD_HASH, (NFT_SINGLETON_LAUNCHER_ID, LAUNCHER_PUZZLE_HASH)))
     # CURRENT_OWNER_DID
