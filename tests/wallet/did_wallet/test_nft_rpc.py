import asyncio

import pytest

from chia.rpc.wallet_rpc_api import WalletRpcApi
from chia.simulator.simulator_protocol import FarmNewBlockProtocol
from chia.types.blockchain_format.sized_bytes import bytes32
from chia.types.mempool_inclusion_status import MempoolInclusionStatus
from chia.types.peer_info import PeerInfo
from chia.util.ints import uint16, uint32
from chia.wallet.transaction_record import TransactionRecord
from chia.wallet.util.wallet_types import WalletType
from tests.time_out_assert import time_out_assert
from tests.setup_nodes import setup_simulators_and_wallets

<<<<<<< HEAD

=======
>>>>>>> b47c9418
# from tests.wallet.sync.test_wallet_sync import wallet_height_at_least
from chia.consensus.block_rewards import calculate_pool_reward, calculate_base_farmer_reward


@pytest.fixture(scope="module")
def event_loop():
    loop = asyncio.get_event_loop()
    yield loop


async def is_transaction_in_mempool(user_wallet_id, api, tx_id: bytes32) -> bool:
    try:
        val = await api.get_transaction({"wallet_id": user_wallet_id, "transaction_id": tx_id.hex()})
    except ValueError:
        return False
    for _, mis, _ in TransactionRecord.from_json_dict_convenience(val["transaction"]).sent_to:
        if (
            MempoolInclusionStatus(mis) == MempoolInclusionStatus.SUCCESS
            or MempoolInclusionStatus(mis) == MempoolInclusionStatus.PENDING
        ):
            return True
    return False


async def is_transaction_confirmed(user_wallet_id, api, tx_id: bytes32) -> bool:
    try:
        val = await api.get_transaction({"wallet_id": user_wallet_id, "transaction_id": tx_id.hex()})
    except ValueError:
        return False
    return TransactionRecord.from_json_dict_convenience(val["transaction"]).confirmed


async def check_balance(api, wallet_id):
    balance_response = await api.get_wallet_balance({"wallet_id": wallet_id})
    balance = balance_response["wallet_balance"]["confirmed_wallet_balance"]
    return balance


class TestNFTRPC:
    @pytest.fixture(scope="function")
    async def three_wallet_nodes(self):
        async for _ in setup_simulators_and_wallets(1, 3, {}):
            yield _

    @pytest.mark.parametrize(
        "trusted",
        [True],
    )
    @pytest.mark.asyncio
    async def test_create_nft_coin(self, three_wallet_nodes, trusted):
        num_blocks = 5
        full_nodes, wallets = three_wallet_nodes
        full_node_api = full_nodes[0]
        full_node_server = full_node_api.server
        wallet_node_0, server_0 = wallets[0]
        wallet_node_1, server_1 = wallets[1]
        wallet_node_2, server_2 = wallets[2]
        wallet_0 = wallet_node_0.wallet_state_manager.main_wallet
        wallet_1 = wallet_node_1.wallet_state_manager.main_wallet
        wallet_2 = wallet_node_2.wallet_state_manager.main_wallet

        ph = await wallet_0.get_new_puzzlehash()
        ph1 = await wallet_1.get_new_puzzlehash()
        ph2 = await wallet_2.get_new_puzzlehash()

        if trusted:
            wallet_node_0.config["trusted_peers"] = {
                full_node_api.full_node.server.node_id.hex(): full_node_api.full_node.server.node_id.hex()
            }
            wallet_node_1.config["trusted_peers"] = {
                full_node_api.full_node.server.node_id.hex(): full_node_api.full_node.server.node_id.hex()
            }
            wallet_node_2.config["trusted_peers"] = {
                full_node_api.full_node.server.node_id.hex(): full_node_api.full_node.server.node_id.hex()
            }
        else:
            wallet_node_0.config["trusted_peers"] = {}
            wallet_node_1.config["trusted_peers"] = {}
            wallet_node_2.config["trusted_peers"] = {}

        await server_0.start_client(PeerInfo("localhost", uint16(full_node_server._port)), None)
        await server_1.start_client(PeerInfo("localhost", uint16(full_node_server._port)), None)
        await server_2.start_client(PeerInfo("localhost", uint16(full_node_server._port)), None)

        for i in range(1, num_blocks):
            await full_node_api.farm_new_transaction_block(FarmNewBlockProtocol(ph))

        funds = sum(
            [
                calculate_pool_reward(uint32(i)) + calculate_base_farmer_reward(uint32(i))
                for i in range(1, num_blocks - 1)
            ]
        )

        await time_out_assert(10, wallet_0.get_unconfirmed_balance, funds)
        await time_out_assert(10, wallet_0.get_confirmed_balance, funds)
        for i in range(1, num_blocks):
            await full_node_api.farm_new_transaction_block(FarmNewBlockProtocol(ph1))
        await time_out_assert(15, wallet_1.get_unconfirmed_balance, funds)
        await time_out_assert(15, wallet_1.get_confirmed_balance, funds)

        # await time_out_assert(15, wallet_height_at_least, True, wallet_node, 6)
        api_0 = WalletRpcApi(wallet_node_0)
        val = await api_0.create_new_wallet(
            {"wallet_type": "did_wallet", "did_type": "new", "backup_dids": [], "amount": 11}
        )
        await asyncio.sleep(2)
        assert isinstance(val, dict)
        if "success" in val:
            assert val["success"]
        assert val["my_did"]
        assert val["type"] == WalletType.DISTRIBUTED_ID.value
<<<<<<< HEAD

        # did_0 = val["my_did"]

=======
        # did_0 = val["my_did"]
>>>>>>> b47c9418
        did_wallet_id_0 = val["wallet_id"]

        api_1 = WalletRpcApi(wallet_node_1)

        val = await api_1.create_new_wallet(
            {"wallet_type": "did_wallet", "did_type": "new", "backup_dids": [], "amount": 21}
        )
        assert isinstance(val, dict)
        if "success" in val:
            assert val["success"]
        assert val["my_did"]
        assert val["type"] == WalletType.DISTRIBUTED_ID.value
        did_1 = val["my_did"]
        did_wallet_id_1 = val["wallet_id"]
        await asyncio.sleep(2)

        val = await api_0.create_new_wallet({"wallet_type": "nft_wallet", "did_wallet_id": did_wallet_id_0})
        assert val["success"]
        nft_wallet_id_0 = val["wallet_id"]
        val = await api_1.create_new_wallet({"wallet_type": "nft_wallet", "did_wallet_id": did_wallet_id_1})
        assert val["success"]
        nft_wallet_id_1 = val["wallet_id"]

        for i in range(1, num_blocks):
            await full_node_api.farm_new_transaction_block(FarmNewBlockProtocol(ph1))

        await asyncio.sleep(3)

        # metadata = Program.to([
        #     ('u', ["https://www.chia.net/img/branding/chia-logo.svg"]),
        #     ('h', 0xd4584ad463139fa8c0d9f68f4b59f185),
        # ])
        val = await api_0.nft_mint_nft(
            {
                "wallet_id": nft_wallet_id_0,
                "uris": ["https://www.chia.net/img/branding/chia-logo.svg"],
<<<<<<< HEAD
                "hash": 0xD4584AD463139FA8C0D9F68F4B59F185,
=======
                "hash": 0xd4584ad463139fa8c0d9f68f4b59f185,
>>>>>>> b47c9418
                "artist_percentage": 20,
                "artist_address": ph2,
            }
        )

        assert val["success"]

        await asyncio.sleep(5)

        for i in range(1, num_blocks):
            await full_node_api.farm_new_transaction_block(FarmNewBlockProtocol(ph1))

        await asyncio.sleep(5)

        val = await api_0.nft_get_current_nfts({"wallet_id": nft_wallet_id_0})

        assert val["success"]
        assert len(val["nfts"]) == 1
        nft_coin_info = val["nfts"][0][0]
        assert val["nfts"][0][1] == [b"https://www.chia.net/img/branding/chia-logo.svg"]

        val = await api_1.did_get_current_coin_info({"wallet_id": did_wallet_id_0})
        assert val["success"]

        trade_price = [[50]]

        val = await api_0.nft_transfer_nft(
            {
                "wallet_id": nft_wallet_id_0,
                "nft_coin_info": nft_coin_info,
                "new_did": did_1,
                "new_did_parent": val["did_parent"],
                "new_did_inner_hash": val["did_innerpuz"],
                "new_did_amount": val["did_amount"],
                "trade_price": trade_price,
            }
        )

        assert val["success"]
        assert val["spend_bundle"] is not None

        val = await api_1.nft_receive_nft({"wallet_id": nft_wallet_id_1, "spend_bundle": val["spend_bundle"]})

        assert val["success"]

        await asyncio.sleep(5)

        for i in range(1, num_blocks):
            await full_node_api.farm_new_transaction_block(FarmNewBlockProtocol(ph1))

        await asyncio.sleep(5)

        val = await api_1.nft_get_current_nfts({"wallet_id": nft_wallet_id_1})

        assert val["success"]
        assert len(val["nfts"]) == 1
        assert val["nfts"][0][1] == [b"https://www.chia.net/img/branding/chia-logo.svg"]<|MERGE_RESOLUTION|>--- conflicted
+++ resolved
@@ -13,10 +13,7 @@
 from tests.time_out_assert import time_out_assert
 from tests.setup_nodes import setup_simulators_and_wallets
 
-<<<<<<< HEAD
-
-=======
->>>>>>> b47c9418
+
 # from tests.wallet.sync.test_wallet_sync import wallet_height_at_least
 from chia.consensus.block_rewards import calculate_pool_reward, calculate_base_farmer_reward
 
@@ -129,13 +126,9 @@
             assert val["success"]
         assert val["my_did"]
         assert val["type"] == WalletType.DISTRIBUTED_ID.value
-<<<<<<< HEAD
 
         # did_0 = val["my_did"]
 
-=======
-        # did_0 = val["my_did"]
->>>>>>> b47c9418
         did_wallet_id_0 = val["wallet_id"]
 
         api_1 = WalletRpcApi(wallet_node_1)
@@ -172,11 +165,7 @@
             {
                 "wallet_id": nft_wallet_id_0,
                 "uris": ["https://www.chia.net/img/branding/chia-logo.svg"],
-<<<<<<< HEAD
-                "hash": 0xD4584AD463139FA8C0D9F68F4B59F185,
-=======
                 "hash": 0xd4584ad463139fa8c0d9f68f4b59f185,
->>>>>>> b47c9418
                 "artist_percentage": 20,
                 "artist_address": ph2,
             }
