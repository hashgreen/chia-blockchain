#
# THIS FILE IS GENERATED. SEE https://github.com/Chia-Network/chia-blockchain/tree/main/tests#readme
#
name: Ubuntu wallet-nft_wallet Test

on:
  push:
    branches:
      - 'long_lived/**'
      - main
      - 'release/**'
    tags:
        - '**'
  pull_request:
    branches:
      - '**'

concurrency:
  # SHA is added to the end if on `main` to let all main workflows run
  group: ${{ github.ref }}-${{ github.workflow }}-${{ github.event_name }}-${{ (github.ref == 'refs/heads/main' || startsWith(github.ref, 'refs/heads/release/') || startsWith(github.ref, 'refs/heads/long_lived/')) && github.sha || '' }}
  cancel-in-progress: true

jobs:
  build:
    name: Ubuntu wallet-nft_wallet Test
    runs-on: ${{ matrix.os }}
    timeout-minutes: 30
    strategy:
      fail-fast: false
      max-parallel: 4
      matrix:
        python-version: ['3.7', '3.8', '3.9', '3.10']
        os: [ubuntu-latest]
    env:
      CHIA_ROOT: ${{ github.workspace }}/.chia/mainnet
      JOB_FILE_NAME: tests_${{ matrix.os }}_python-${{ matrix.python-version }}_wallet-nft_wallet

    steps:
    - name: Checkout Code
      uses: actions/checkout@v3
      with:
        fetch-depth: 0

    - name: Setup Python environment
      uses: actions/setup-python@v3
      with:
        python-version: ${{ matrix.python-version }}

    - name: Cache npm
      uses: actions/cache@v3
      with:
        path: ~/.npm
        key: ${{ runner.os }}-node-${{ hashFiles('**/package-lock.json') }}
        restore-keys: |
          ${{ runner.os }}-node-

    - name: Get pip cache dir
      id: pip-cache
      run: |
        echo "::set-output name=dir::$(pip cache dir)"

    - name: Cache pip
      uses: actions/cache@v3
      with:
        path: ${{ steps.pip-cache.outputs.dir }}
        key: ${{ runner.os }}-pip-${{ hashFiles('**/setup.py') }}
        restore-keys: |
          ${{ runner.os }}-pip-

    - name: Cache test blocks and plots
      uses: actions/cache@v2
      id: test-blocks-plots
      with:
        path: |
          ${{ github.workspace }}/.chia/blocks
          ${{ github.workspace }}/.chia/test-plots
        key: 0.29.0

    - name: Checkout test blocks and plots
      if: steps.test-blocks-plots.outputs.cache-hit != 'true'
      run: |
        wget -qO- https://github.com/Chia-Network/test-cache/archive/refs/tags/0.29.0.tar.gz | tar xzf -
        mkdir ${{ github.workspace }}/.chia
        mv ${{ github.workspace }}/test-cache-0.29.0/* ${{ github.workspace }}/.chia

    - name: Run install script
      env:
        INSTALL_PYTHON_VERSION: ${{ matrix.python-version }}
      run: |
        sh install.sh -d

# Omitted installing Timelord

    - name: Test wallet-nft_wallet code with pytest
      run: |
        . ./activate
<<<<<<< HEAD
        venv/bin/coverage run --rcfile=.coveragerc --module pytest --durations=10  -n 0 -m "not benchmark"  tests/wallet/nft_wallet/test_nft_clvm.py tests/wallet/nft_wallet/test_nft_wallet.py
=======
        venv/bin/coverage run --rcfile=.coveragerc --module pytest --durations=10  -n 0 -m "not benchmark" -p no:monitor tests/wallet/nft_wallet/test_nft_clvm.py tests/wallet/nft_wallet/test_nft_offers.py tests/wallet/nft_wallet/test_nft_wallet.py
>>>>>>> 9acfd90b

    - name: Process coverage data
      run: |
        venv/bin/coverage combine --rcfile=.coveragerc .coverage.*
        venv/bin/coverage xml --rcfile=.coveragerc -o coverage.xml
        mkdir coverage_reports
        cp .coverage "coverage_reports/.coverage.${{ env.JOB_FILE_NAME }}"
        cp coverage.xml "coverage_reports/coverage.${{ env.JOB_FILE_NAME }}.xml"
        venv/bin/coverage report --rcfile=.coveragerc --show-missing

    - name: Publish coverage
      uses: actions/upload-artifact@v3
      with:
        name: coverage
        path: coverage_reports/*
        if-no-files-found: error

# Omitted resource usage check

#
# THIS FILE IS GENERATED. SEE https://github.com/Chia-Network/chia-blockchain/tree/main/tests#readme
#<|MERGE_RESOLUTION|>--- conflicted
+++ resolved
@@ -94,11 +94,7 @@
     - name: Test wallet-nft_wallet code with pytest
       run: |
         . ./activate
-<<<<<<< HEAD
-        venv/bin/coverage run --rcfile=.coveragerc --module pytest --durations=10  -n 0 -m "not benchmark"  tests/wallet/nft_wallet/test_nft_clvm.py tests/wallet/nft_wallet/test_nft_wallet.py
-=======
-        venv/bin/coverage run --rcfile=.coveragerc --module pytest --durations=10  -n 0 -m "not benchmark" -p no:monitor tests/wallet/nft_wallet/test_nft_clvm.py tests/wallet/nft_wallet/test_nft_offers.py tests/wallet/nft_wallet/test_nft_wallet.py
->>>>>>> 9acfd90b
+        venv/bin/coverage run --rcfile=.coveragerc --module pytest --durations=10  -n 0 -m "not benchmark"  tests/wallet/nft_wallet/test_nft_clvm.py tests/wallet/nft_wallet/test_nft_offers.py tests/wallet/nft_wallet/test_nft_wallet.py
 
     - name: Process coverage data
       run: |
