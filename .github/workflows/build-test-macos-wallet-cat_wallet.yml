#
# THIS FILE IS GENERATED. SEE https://github.com/Chia-Network/chia-blockchain/tree/main/tests#readme
#
name: MacOS wallet-cat_wallet Tests

on:
  push:
    branches:
      - main
    tags:
        - '**'
  pull_request:
    branches:
      - '**'

concurrency:
  # SHA is added to the end if on `main` to let all main workflows run
  group: ${{ github.ref }}-${{ github.workflow }}-${{ github.event_name }}-${{ github.ref == 'refs/heads/main' && github.sha || '' }}
  cancel-in-progress: true

jobs:
  build:
    name: MacOS wallet-cat_wallet Tests
    runs-on: ${{ matrix.os }}
<<<<<<< HEAD
    timeout-minutes: 40
=======
    timeout-minutes: 50
>>>>>>> ef4224d9
    strategy:
      fail-fast: false
      max-parallel: 4
      matrix:
        python-version: [3.8, 3.9]
        os: [macOS-latest]
    env:
      JOB_FILE_NAME: tests_${{ matrix.os }}_python-${{ matrix.python-version }}_wallet-cat_wallet

    steps:
    - name: Checkout Code
      uses: actions/checkout@v2
      with:
        fetch-depth: 0

    - name: Setup Python environment
      uses: actions/setup-python@v2
      with:
        python-version: ${{ matrix.python-version }}

    - name: Create keychain for CI use
      run: |
        security create-keychain -p foo chiachain
        security default-keychain -s chiachain
        security unlock-keychain -p foo chiachain
        security set-keychain-settings -t 7200 -u chiachain

    - name: Get pip cache dir
      id: pip-cache
      run: |
        echo "::set-output name=dir::$(pip cache dir)"

    - name: Cache pip
      uses: actions/cache@v2.1.6
      with:
        # Note that new runners may break this https://github.com/actions/cache/issues/292
        path: ${{ steps.pip-cache.outputs.dir }}
        key: ${{ runner.os }}-pip-${{ hashFiles('**/setup.py') }}
        restore-keys: |
          ${{ runner.os }}-pip-

    - name: Checkout test blocks and plots
      uses: actions/checkout@v2
      with:
        repository: 'Chia-Network/test-cache'
        path: '.chia'
        ref: '0.28.0'
        fetch-depth: 1

    - name: Link home directory
      run: |
        cd $HOME
        ln -s $GITHUB_WORKSPACE/.chia
        echo "$HOME/.chia"
        ls -al $HOME/.chia

    - name: Run install script
      env:
        INSTALL_PYTHON_VERSION: ${{ matrix.python-version }}
        BUILD_VDF_CLIENT: "N"
      run: |
        brew install boost
        sh install.sh -d

    - name: Install timelord
      run: |
        . ./activate
        sh install-timelord.sh
        ./vdf_bench square_asm 400000

    - name: Test wallet-cat_wallet code with pytest
      run: |
        . ./activate
        venv/bin/coverage run --rcfile=.coveragerc ./venv/bin/py.test tests/wallet/cat_wallet/test_*.py -s -v --durations 0

    - name: Process coverage data
      run: |
        venv/bin/coverage combine --rcfile=.coveragerc .coverage.*
        venv/bin/coverage xml --rcfile=.coveragerc -o coverage.xml
        mkdir coverage_reports
        cp .coverage "coverage_reports/.coverage.${{ env.JOB_FILE_NAME }}"
        cp coverage.xml "coverage_reports/coverage.${{ env.JOB_FILE_NAME }}.xml"
        venv/bin/coverage report --rcfile=.coveragerc --show-missing

    - name: Publish coverage
      uses: actions/upload-artifact@v2
      with:
        name: coverage
        path: coverage_reports/*
        if-no-files-found: error
#
# THIS FILE IS GENERATED. SEE https://github.com/Chia-Network/chia-blockchain/tree/main/tests#readme
#<|MERGE_RESOLUTION|>--- conflicted
+++ resolved
@@ -22,11 +22,7 @@
   build:
     name: MacOS wallet-cat_wallet Tests
     runs-on: ${{ matrix.os }}
-<<<<<<< HEAD
-    timeout-minutes: 40
-=======
     timeout-minutes: 50
->>>>>>> ef4224d9
     strategy:
       fail-fast: false
       max-parallel: 4
