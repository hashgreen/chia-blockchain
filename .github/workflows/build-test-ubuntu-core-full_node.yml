--- conflicted
+++ resolved
@@ -97,8 +97,7 @@
     - name: Test core-full_node code with pytest
       run: |
         . ./activate
-<<<<<<< HEAD
-        venv/bin/coverage run --rcfile=.coveragerc ./venv/bin/py.test tests/core/full_node/test_*.py -s -v --durations 0
+        venv/bin/coverage run --rcfile=.coveragerc ./venv/bin/py.test tests/core/full_node/test_*.py -s -v --durations 0 -m "not benchmark"
 
     - name: Process coverage data
       run: |
@@ -115,9 +114,6 @@
         name: coverage
         path: coverage_reports/*
         if-no-files-found: error
-=======
-        ./venv/bin/py.test tests/core/full_node/test_*.py -s -v --durations 0 -m "not benchmark"
->>>>>>> 9db85f32
 
 
     - name: Check resource usage
