--- conflicted
+++ resolved
@@ -80,14 +80,6 @@
 
 # Omitted installing Timelord
 
-<<<<<<< HEAD
-    - name: Install developer requirements
-      run: |
-        . ./activate
-        venv/bin/python -m pip install pytest pytest-asyncio pytest-xdist pytest-monitor coverage
-
-=======
->>>>>>> 6bc8a3e2
     - name: Test clvm code with pytest
       run: |
         . ./activate
