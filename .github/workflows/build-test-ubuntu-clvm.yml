#
# THIS FILE IS GENERATED. SEE https://github.com/Chia-Network/chia-blockchain/tree/main/tests#readme
#
name: Ubuntu clvm Test

on:
  push:
    branches:
      - main
    tags:
        - '**'
  pull_request:
    branches:
      - '**'

concurrency:
  # SHA is added to the end if on `main` to let all main workflows run
  group: ${{ github.ref }}-${{ github.workflow }}-${{ github.event_name }}-${{ github.ref == 'refs/heads/main' && github.sha || '' }}
  cancel-in-progress: true

jobs:
  build:
    name: Ubuntu clvm Test
    runs-on: ${{ matrix.os }}
    timeout-minutes: 30
    strategy:
      fail-fast: false
      max-parallel: 4
      matrix:
        python-version: [3.7, 3.8, 3.9]
        os: [ubuntu-latest]

    env:
      CHIA_ROOT: ${{ github.workspace }}/.chia/mainnet

    steps:
    - name: Checkout Code
      uses: actions/checkout@v2
      with:
        fetch-depth: 0

    - name: Setup Python environment
      uses: actions/setup-python@v2
      with:
        python-version: ${{ matrix.python-version }}

    - name: Cache npm
      uses: actions/cache@v2.1.6
      with:
        path: ~/.npm
        key: ${{ runner.os }}-node-${{ hashFiles('**/package-lock.json') }}
        restore-keys: |
          ${{ runner.os }}-node-

    - name: Get pip cache dir
      id: pip-cache
      run: |
        echo "::set-output name=dir::$(pip cache dir)"

    - name: Cache pip
      uses: actions/cache@v2.1.6
      with:
        path: ${{ steps.pip-cache.outputs.dir }}
        key: ${{ runner.os }}-pip-${{ hashFiles('**/setup.py') }}
        restore-keys: |
          ${{ runner.os }}-pip-

# Omitted checking out blocks and plots repo Chia-Network/test-cache

    - name: Install ubuntu dependencies
      run: |
        sudo apt-get install software-properties-common
        sudo add-apt-repository ppa:deadsnakes/ppa
        sudo apt-get update
        sudo apt-get install python${{ matrix.python-version }}-venv python${{ matrix.python-version }}-distutils git -y

    - name: Run install script
      env:
        INSTALL_PYTHON_VERSION: ${{ matrix.python-version }}
      run: |
        sh install.sh -d

# Omitted installing Timelord

    - name: Test clvm code with pytest
      run: |
        . ./activate
<<<<<<< HEAD
        ./venv/bin/py.test tests/clvm/test_*.py -s -v --capture no --durations 0 -n auto
=======
        ./venv/bin/py.test tests/clvm/test_*.py -s -v --durations 0 -n auto -m "not benchmark"
>>>>>>> 161a838b


#
# THIS FILE IS GENERATED. SEE https://github.com/Chia-Network/chia-blockchain/tree/main/tests#readme
#<|MERGE_RESOLUTION|>--- conflicted
+++ resolved
@@ -85,11 +85,7 @@
     - name: Test clvm code with pytest
       run: |
         . ./activate
-<<<<<<< HEAD
-        ./venv/bin/py.test tests/clvm/test_*.py -s -v --capture no --durations 0 -n auto
-=======
-        ./venv/bin/py.test tests/clvm/test_*.py -s -v --durations 0 -n auto -m "not benchmark"
->>>>>>> 161a838b
+        ./venv/bin/py.test tests/clvm/test_*.py -s -v --capture no --durations 0 -n auto -m "not benchmark"
 
 
 #
